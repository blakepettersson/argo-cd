package controllers

import (
	"context"
	"encoding/json"
	"fmt"
	"reflect"
	"strings"
	"testing"
	"time"

	log "github.com/sirupsen/logrus"
	"github.com/stretchr/testify/assert"
	"github.com/stretchr/testify/mock"
	corev1 "k8s.io/api/core/v1"
	apiextensionsv1 "k8s.io/apiextensions-apiserver/pkg/apis/apiextensions/v1"
	metav1 "k8s.io/apimachinery/pkg/apis/meta/v1"
	"k8s.io/apimachinery/pkg/runtime"
	"k8s.io/apimachinery/pkg/types"
	"k8s.io/apimachinery/pkg/util/intstr"
	kubefake "k8s.io/client-go/kubernetes/fake"
	"k8s.io/client-go/tools/record"
	ctrl "sigs.k8s.io/controller-runtime"
	crtclient "sigs.k8s.io/controller-runtime/pkg/client"
	"sigs.k8s.io/controller-runtime/pkg/client/fake"
	"sigs.k8s.io/controller-runtime/pkg/controller/controllerutil"
	"sigs.k8s.io/controller-runtime/pkg/event"

	"github.com/argoproj/gitops-engine/pkg/health"
	"github.com/argoproj/gitops-engine/pkg/sync/common"

	"github.com/argoproj/argo-cd/v2/applicationset/generators"
	"github.com/argoproj/argo-cd/v2/applicationset/utils"

	"github.com/argoproj/argo-cd/v2/pkg/apis/application/v1alpha1"
	appclientset "github.com/argoproj/argo-cd/v2/pkg/client/clientset/versioned/fake"
	"github.com/argoproj/argo-cd/v2/util/collections"
	dbmocks "github.com/argoproj/argo-cd/v2/util/db/mocks"

	"github.com/argoproj/argo-cd/v2/pkg/apis/application"
)

type generatorMock struct {
	mock.Mock
}

func (g *generatorMock) GetTemplate(appSetGenerator *v1alpha1.ApplicationSetGenerator) *v1alpha1.ApplicationSetTemplate {
	args := g.Called(appSetGenerator)

	return args.Get(0).(*v1alpha1.ApplicationSetTemplate)
}

func (g *generatorMock) GenerateParams(appSetGenerator *v1alpha1.ApplicationSetGenerator, _ *v1alpha1.ApplicationSet) ([]map[string]interface{}, error) {
	args := g.Called(appSetGenerator)

	return args.Get(0).([]map[string]interface{}), args.Error(1)
}

type rendererMock struct {
	mock.Mock
}

func (g *generatorMock) GetRequeueAfter(appSetGenerator *v1alpha1.ApplicationSetGenerator) time.Duration {
	args := g.Called(appSetGenerator)

	return args.Get(0).(time.Duration)
}

func (r *rendererMock) RenderTemplateParams(tmpl *v1alpha1.Application, syncPolicy *v1alpha1.ApplicationSetSyncPolicy, params map[string]interface{}, useGoTemplate bool, goTemplateOptions []string) (*v1alpha1.Application, error) {
	args := r.Called(tmpl, params, useGoTemplate, goTemplateOptions)

	if args.Error(1) != nil {
		return nil, args.Error(1)
	}

	return args.Get(0).(*v1alpha1.Application), args.Error(1)

}

func TestExtractApplications(t *testing.T) {
	scheme := runtime.NewScheme()
	err := v1alpha1.AddToScheme(scheme)
	assert.Nil(t, err)

	err = v1alpha1.AddToScheme(scheme)
	assert.Nil(t, err)

	for _, c := range []struct {
		name                string
		params              []map[string]interface{}
		template            v1alpha1.ApplicationSetTemplate
		generateParamsError error
		rendererError       error
		expectErr           bool
		expectedReason      v1alpha1.ApplicationSetReasonType
	}{
		{
			name:   "Generate two applications",
			params: []map[string]interface{}{{"name": "app1"}, {"name": "app2"}},
			template: v1alpha1.ApplicationSetTemplate{
				ApplicationSetTemplateMeta: v1alpha1.ApplicationSetTemplateMeta{
					Name:      "name",
					Namespace: "namespace",
					Labels:    map[string]string{"label_name": "label_value"},
				},
				Spec: v1alpha1.ApplicationSpec{},
			},
			expectedReason: "",
		},
		{
			name:                "Handles error from the generator",
			generateParamsError: fmt.Errorf("error"),
			expectErr:           true,
			expectedReason:      v1alpha1.ApplicationSetReasonApplicationParamsGenerationError,
		},
		{
			name:   "Handles error from the render",
			params: []map[string]interface{}{{"name": "app1"}, {"name": "app2"}},
			template: v1alpha1.ApplicationSetTemplate{
				ApplicationSetTemplateMeta: v1alpha1.ApplicationSetTemplateMeta{
					Name:      "name",
					Namespace: "namespace",
					Labels:    map[string]string{"label_name": "label_value"},
				},
				Spec: v1alpha1.ApplicationSpec{},
			},
			rendererError:  fmt.Errorf("error"),
			expectErr:      true,
			expectedReason: v1alpha1.ApplicationSetReasonRenderTemplateParamsError,
		},
	} {
		cc := c
		app := v1alpha1.Application{
			ObjectMeta: metav1.ObjectMeta{
				Name: "test",
			},
		}

		t.Run(cc.name, func(t *testing.T) {

			appSet := &v1alpha1.ApplicationSet{
				ObjectMeta: metav1.ObjectMeta{
					Name:      "name",
					Namespace: "namespace",
				},
			}

			client := fake.NewClientBuilder().WithScheme(scheme).WithObjects(appSet).Build()

			generatorMock := generatorMock{}
			generator := v1alpha1.ApplicationSetGenerator{
				List: &v1alpha1.ListGenerator{},
			}

			generatorMock.On("GenerateParams", &generator).
				Return(cc.params, cc.generateParamsError)

			generatorMock.On("GetTemplate", &generator).
				Return(&v1alpha1.ApplicationSetTemplate{})

			rendererMock := rendererMock{}

			var expectedApps []v1alpha1.Application

			if cc.generateParamsError == nil {
				for _, p := range cc.params {

					if cc.rendererError != nil {
						rendererMock.On("RenderTemplateParams", getTempApplication(cc.template), p, false, []string(nil)).
							Return(nil, cc.rendererError)
					} else {
						rendererMock.On("RenderTemplateParams", getTempApplication(cc.template), p, false, []string(nil)).
							Return(&app, nil)
						expectedApps = append(expectedApps, app)
					}
				}
			}

			r := ApplicationSetReconciler{
				Client:   client,
				Scheme:   scheme,
				Recorder: record.NewFakeRecorder(1),
				Generators: map[string]generators.Generator{
					"List": &generatorMock,
				},
				Renderer:      &rendererMock,
				KubeClientset: kubefake.NewSimpleClientset(),
			}

			got, reason, err := r.generateApplications(v1alpha1.ApplicationSet{
				ObjectMeta: metav1.ObjectMeta{
					Name:      "name",
					Namespace: "namespace",
				},
				Spec: v1alpha1.ApplicationSetSpec{
					Generators: []v1alpha1.ApplicationSetGenerator{generator},
					Template:   cc.template,
				},
			})

			if cc.expectErr {
				assert.Error(t, err)
			} else {
				assert.NoError(t, err)
			}
			assert.Equal(t, expectedApps, got)
			assert.Equal(t, cc.expectedReason, reason)
			generatorMock.AssertNumberOfCalls(t, "GenerateParams", 1)

			if cc.generateParamsError == nil {
				rendererMock.AssertNumberOfCalls(t, "RenderTemplateParams", len(cc.params))
			}

		})
	}

}

func TestMergeTemplateApplications(t *testing.T) {
	scheme := runtime.NewScheme()
	_ = v1alpha1.AddToScheme(scheme)
	_ = v1alpha1.AddToScheme(scheme)

	client := fake.NewClientBuilder().WithScheme(scheme).Build()

	for _, c := range []struct {
		name             string
		params           []map[string]interface{}
		template         v1alpha1.ApplicationSetTemplate
		overrideTemplate v1alpha1.ApplicationSetTemplate
		expectedMerged   v1alpha1.ApplicationSetTemplate
		expectedApps     []v1alpha1.Application
	}{
		{
			name:   "Generate app",
			params: []map[string]interface{}{{"name": "app1"}},
			template: v1alpha1.ApplicationSetTemplate{
				ApplicationSetTemplateMeta: v1alpha1.ApplicationSetTemplateMeta{
					Name:      "name",
					Namespace: "namespace",
					Labels:    map[string]string{"label_name": "label_value"},
				},
				Spec: v1alpha1.ApplicationSpec{},
			},
			overrideTemplate: v1alpha1.ApplicationSetTemplate{
				ApplicationSetTemplateMeta: v1alpha1.ApplicationSetTemplateMeta{
					Name:   "test",
					Labels: map[string]string{"foo": "bar"},
				},
				Spec: v1alpha1.ApplicationSpec{},
			},
			expectedMerged: v1alpha1.ApplicationSetTemplate{
				ApplicationSetTemplateMeta: v1alpha1.ApplicationSetTemplateMeta{
					Name:      "test",
					Namespace: "namespace",
					Labels:    map[string]string{"label_name": "label_value", "foo": "bar"},
				},
				Spec: v1alpha1.ApplicationSpec{},
			},
			expectedApps: []v1alpha1.Application{
				{
					ObjectMeta: metav1.ObjectMeta{
						Name:      "test",
						Namespace: "test",
						Labels:    map[string]string{"foo": "bar"},
					},
					Spec: v1alpha1.ApplicationSpec{},
				},
			},
		},
	} {
		cc := c

		t.Run(cc.name, func(t *testing.T) {

			generatorMock := generatorMock{}
			generator := v1alpha1.ApplicationSetGenerator{
				List: &v1alpha1.ListGenerator{},
			}

			generatorMock.On("GenerateParams", &generator).
				Return(cc.params, nil)

			generatorMock.On("GetTemplate", &generator).
				Return(&cc.overrideTemplate)

			rendererMock := rendererMock{}

			rendererMock.On("RenderTemplateParams", getTempApplication(cc.expectedMerged), cc.params[0], false, []string(nil)).
				Return(&cc.expectedApps[0], nil)

			r := ApplicationSetReconciler{
				Client:   client,
				Scheme:   scheme,
				Recorder: record.NewFakeRecorder(1),
				Generators: map[string]generators.Generator{
					"List": &generatorMock,
				},
				Renderer:      &rendererMock,
				KubeClientset: kubefake.NewSimpleClientset(),
			}

			got, _, _ := r.generateApplications(v1alpha1.ApplicationSet{
				ObjectMeta: metav1.ObjectMeta{
					Name:      "name",
					Namespace: "namespace",
				},
				Spec: v1alpha1.ApplicationSetSpec{
					Generators: []v1alpha1.ApplicationSetGenerator{generator},
					Template:   cc.template,
				},
			},
			)

			assert.Equal(t, cc.expectedApps, got)
		})
	}

}

func TestCreateOrUpdateInCluster(t *testing.T) {

	scheme := runtime.NewScheme()
	err := v1alpha1.AddToScheme(scheme)
	assert.Nil(t, err)

	err = v1alpha1.AddToScheme(scheme)
	assert.Nil(t, err)

	for _, c := range []struct {
		// name is human-readable test name
		name string
		// appSet is the ApplicationSet we are generating resources for
		appSet v1alpha1.ApplicationSet
		// existingApps are the apps that already exist on the cluster
		existingApps []v1alpha1.Application
		// desiredApps are the generated apps to create/update
		desiredApps []v1alpha1.Application
		// expected is what we expect the cluster Applications to look like, after createOrUpdateInCluster
		expected []v1alpha1.Application
	}{
		{
			name: "Create an app that doesn't exist",
			appSet: v1alpha1.ApplicationSet{
				ObjectMeta: metav1.ObjectMeta{
					Name:      "name",
					Namespace: "namespace",
				},
			},
			existingApps: nil,
			desiredApps: []v1alpha1.Application{
				{
					ObjectMeta: metav1.ObjectMeta{
						Name: "app1",
					},
				},
			},
			expected: []v1alpha1.Application{
				{
					TypeMeta: metav1.TypeMeta{
						Kind:       application.ApplicationKind,
						APIVersion: "argoproj.io/v1alpha1",
					},
					ObjectMeta: metav1.ObjectMeta{
						Name:            "app1",
						Namespace:       "namespace",
						ResourceVersion: "1",
					},
					Spec: v1alpha1.ApplicationSpec{Project: "default"},
				},
			},
		},
		{
			name: "Update an existing app with a different project name",
			appSet: v1alpha1.ApplicationSet{
				ObjectMeta: metav1.ObjectMeta{
					Name:      "name",
					Namespace: "namespace",
				},
				Spec: v1alpha1.ApplicationSetSpec{
					Template: v1alpha1.ApplicationSetTemplate{
						Spec: v1alpha1.ApplicationSpec{
							Project: "project",
						},
					},
				},
			},
			existingApps: []v1alpha1.Application{
				{
					TypeMeta: metav1.TypeMeta{
						Kind:       application.ApplicationKind,
						APIVersion: "argoproj.io/v1alpha1",
					},
					ObjectMeta: metav1.ObjectMeta{
						Name:            "app1",
						Namespace:       "namespace",
						ResourceVersion: "2",
					},
					Spec: v1alpha1.ApplicationSpec{
						Project: "test",
					},
				},
			},
			desiredApps: []v1alpha1.Application{
				{
					ObjectMeta: metav1.ObjectMeta{
						Name: "app1",
					},
					Spec: v1alpha1.ApplicationSpec{
						Project: "project",
					},
				},
			},
			expected: []v1alpha1.Application{
				{
					TypeMeta: metav1.TypeMeta{
						Kind:       application.ApplicationKind,
						APIVersion: "argoproj.io/v1alpha1",
					},
					ObjectMeta: metav1.ObjectMeta{
						Name:            "app1",
						Namespace:       "namespace",
						ResourceVersion: "3",
					},
					Spec: v1alpha1.ApplicationSpec{
						Project: "project",
					},
				},
			},
		},
		{
			name: "Create a new app and check it doesn't replace the existing app",
			appSet: v1alpha1.ApplicationSet{
				ObjectMeta: metav1.ObjectMeta{
					Name:      "name",
					Namespace: "namespace",
				},
				Spec: v1alpha1.ApplicationSetSpec{
					Template: v1alpha1.ApplicationSetTemplate{
						Spec: v1alpha1.ApplicationSpec{
							Project: "project",
						},
					},
				},
			},
			existingApps: []v1alpha1.Application{
				{
					TypeMeta: metav1.TypeMeta{
						Kind:       application.ApplicationKind,
						APIVersion: "argoproj.io/v1alpha1",
					},
					ObjectMeta: metav1.ObjectMeta{
						Name:            "app1",
						Namespace:       "namespace",
						ResourceVersion: "2",
					},
					Spec: v1alpha1.ApplicationSpec{
						Project: "test",
					},
				},
			},
			desiredApps: []v1alpha1.Application{
				{
					ObjectMeta: metav1.ObjectMeta{
						Name: "app2",
					},
					Spec: v1alpha1.ApplicationSpec{
						Project: "project",
					},
				},
			},
			expected: []v1alpha1.Application{
				{
					TypeMeta: metav1.TypeMeta{
						Kind:       application.ApplicationKind,
						APIVersion: "argoproj.io/v1alpha1",
					},
					ObjectMeta: metav1.ObjectMeta{
						Name:            "app2",
						Namespace:       "namespace",
						ResourceVersion: "1",
					},
					Spec: v1alpha1.ApplicationSpec{
						Project: "project",
					},
				},
			},
		},
		{
			name: "Ensure that labels and annotations are added (via update) into an exiting application",
			appSet: v1alpha1.ApplicationSet{
				ObjectMeta: metav1.ObjectMeta{
					Name:      "name",
					Namespace: "namespace",
				},
				Spec: v1alpha1.ApplicationSetSpec{
					Template: v1alpha1.ApplicationSetTemplate{
						Spec: v1alpha1.ApplicationSpec{
							Project: "project",
						},
					},
				},
			},
			existingApps: []v1alpha1.Application{
				{
					TypeMeta: metav1.TypeMeta{
						Kind:       application.ApplicationKind,
						APIVersion: "argoproj.io/v1alpha1",
					},
					ObjectMeta: metav1.ObjectMeta{
						Name:            "app1",
						Namespace:       "namespace",
						ResourceVersion: "2",
					},
					Spec: v1alpha1.ApplicationSpec{
						Project: "project",
					},
				},
			},
			desiredApps: []v1alpha1.Application{
				{
					ObjectMeta: metav1.ObjectMeta{
						Name:        "app1",
						Labels:      map[string]string{"label-key": "label-value"},
						Annotations: map[string]string{"annot-key": "annot-value"},
					},
					Spec: v1alpha1.ApplicationSpec{
						Project: "project",
					},
				},
			},
			expected: []v1alpha1.Application{
				{
					TypeMeta: metav1.TypeMeta{
						Kind:       application.ApplicationKind,
						APIVersion: "argoproj.io/v1alpha1",
					},
					ObjectMeta: metav1.ObjectMeta{
						Name:            "app1",
						Namespace:       "namespace",
						Labels:          map[string]string{"label-key": "label-value"},
						Annotations:     map[string]string{"annot-key": "annot-value"},
						ResourceVersion: "3",
					},
					Spec: v1alpha1.ApplicationSpec{
						Project: "project",
					},
				},
			},
		},
		{
			name: "Ensure that labels and annotations are removed from an existing app",
			appSet: v1alpha1.ApplicationSet{
				ObjectMeta: metav1.ObjectMeta{
					Name:      "name",
					Namespace: "namespace",
				},
				Spec: v1alpha1.ApplicationSetSpec{
					Template: v1alpha1.ApplicationSetTemplate{
						Spec: v1alpha1.ApplicationSpec{
							Project: "project",
						},
					},
				},
			},
			existingApps: []v1alpha1.Application{
				{
					TypeMeta: metav1.TypeMeta{
						Kind:       application.ApplicationKind,
						APIVersion: "argoproj.io/v1alpha1",
					},
					ObjectMeta: metav1.ObjectMeta{
						Name:            "app1",
						Namespace:       "namespace",
						ResourceVersion: "2",
						Labels:          map[string]string{"label-key": "label-value"},
						Annotations:     map[string]string{"annot-key": "annot-value"},
					},
					Spec: v1alpha1.ApplicationSpec{
						Project: "project",
					},
				},
			},
			desiredApps: []v1alpha1.Application{
				{
					ObjectMeta: metav1.ObjectMeta{
						Name: "app1",
					},
					Spec: v1alpha1.ApplicationSpec{
						Project: "project",
					},
				},
			},
			expected: []v1alpha1.Application{
				{
					TypeMeta: metav1.TypeMeta{
						Kind:       application.ApplicationKind,
						APIVersion: "argoproj.io/v1alpha1",
					},
					ObjectMeta: metav1.ObjectMeta{
						Name:            "app1",
						Namespace:       "namespace",
						ResourceVersion: "3",
					},
					Spec: v1alpha1.ApplicationSpec{
						Project: "project",
					},
				},
			},
		},
		{
			name: "Ensure that status and operation fields are not overridden by an update, when removing labels/annotations",
			appSet: v1alpha1.ApplicationSet{
				ObjectMeta: metav1.ObjectMeta{
					Name:      "name",
					Namespace: "namespace",
				},
				Spec: v1alpha1.ApplicationSetSpec{
					Template: v1alpha1.ApplicationSetTemplate{
						Spec: v1alpha1.ApplicationSpec{
							Project: "project",
						},
					},
				},
			},
			existingApps: []v1alpha1.Application{
				{
					TypeMeta: metav1.TypeMeta{
						Kind:       application.ApplicationKind,
						APIVersion: "argoproj.io/v1alpha1",
					},
					ObjectMeta: metav1.ObjectMeta{
						Name:            "app1",
						Namespace:       "namespace",
						ResourceVersion: "2",
						Labels:          map[string]string{"label-key": "label-value"},
						Annotations:     map[string]string{"annot-key": "annot-value"},
					},
					Spec: v1alpha1.ApplicationSpec{
						Project: "project",
					},
					Status: v1alpha1.ApplicationStatus{
						Resources: []v1alpha1.ResourceStatus{{Name: "sample-name"}},
					},
					Operation: &v1alpha1.Operation{
						Sync: &v1alpha1.SyncOperation{Revision: "sample-revision"},
					},
				},
			},
			desiredApps: []v1alpha1.Application{
				{
					ObjectMeta: metav1.ObjectMeta{
						Name: "app1",
					},
					Spec: v1alpha1.ApplicationSpec{
						Project: "project",
					},
				},
			},
			expected: []v1alpha1.Application{
				{
					TypeMeta: metav1.TypeMeta{
						Kind:       application.ApplicationKind,
						APIVersion: "argoproj.io/v1alpha1",
					},
					ObjectMeta: metav1.ObjectMeta{
						Name:            "app1",
						Namespace:       "namespace",
						ResourceVersion: "3",
					},
					Spec: v1alpha1.ApplicationSpec{
						Project: "project",
					},
					Status: v1alpha1.ApplicationStatus{
						Resources: []v1alpha1.ResourceStatus{{Name: "sample-name"}},
					},
					Operation: &v1alpha1.Operation{
						Sync: &v1alpha1.SyncOperation{Revision: "sample-revision"},
					},
				},
			},
		},
		{
			name: "Ensure that status and operation fields are not overridden by an update, when removing labels/annotations and adding other fields",
			appSet: v1alpha1.ApplicationSet{
				ObjectMeta: metav1.ObjectMeta{
					Name:      "name",
					Namespace: "namespace",
				},
				Spec: v1alpha1.ApplicationSetSpec{
					Template: v1alpha1.ApplicationSetTemplate{
						Spec: v1alpha1.ApplicationSpec{
							Project:     "project",
							Source:      &v1alpha1.ApplicationSource{Path: "path", TargetRevision: "revision", RepoURL: "repoURL"},
							Destination: v1alpha1.ApplicationDestination{Server: "server", Namespace: "namespace"},
						},
					},
				},
			},
			existingApps: []v1alpha1.Application{
				{
					TypeMeta: metav1.TypeMeta{
						Kind:       application.ApplicationKind,
						APIVersion: "argoproj.io/v1alpha1",
					},
					ObjectMeta: metav1.ObjectMeta{
						Name:            "app1",
						Namespace:       "namespace",
						ResourceVersion: "2",
					},
					Spec: v1alpha1.ApplicationSpec{
						Project: "project",
					},
					Status: v1alpha1.ApplicationStatus{
						Resources: []v1alpha1.ResourceStatus{{Name: "sample-name"}},
					},
					Operation: &v1alpha1.Operation{
						Sync: &v1alpha1.SyncOperation{Revision: "sample-revision"},
					},
				},
			},
			desiredApps: []v1alpha1.Application{
				{
					ObjectMeta: metav1.ObjectMeta{
						Name:        "app1",
						Labels:      map[string]string{"label-key": "label-value"},
						Annotations: map[string]string{"annot-key": "annot-value"},
					},
					Spec: v1alpha1.ApplicationSpec{
						Project:     "project",
						Source:      &v1alpha1.ApplicationSource{Path: "path", TargetRevision: "revision", RepoURL: "repoURL"},
						Destination: v1alpha1.ApplicationDestination{Server: "server", Namespace: "namespace"},
					},
				},
			},
			expected: []v1alpha1.Application{
				{
					TypeMeta: metav1.TypeMeta{
						Kind:       application.ApplicationKind,
						APIVersion: "argoproj.io/v1alpha1",
					},
					ObjectMeta: metav1.ObjectMeta{
						Name:            "app1",
						Namespace:       "namespace",
						Labels:          map[string]string{"label-key": "label-value"},
						Annotations:     map[string]string{"annot-key": "annot-value"},
						ResourceVersion: "3",
					},
					Spec: v1alpha1.ApplicationSpec{
						Project:     "project",
						Source:      &v1alpha1.ApplicationSource{Path: "path", TargetRevision: "revision", RepoURL: "repoURL"},
						Destination: v1alpha1.ApplicationDestination{Server: "server", Namespace: "namespace"},
					},
					Status: v1alpha1.ApplicationStatus{
						Resources: []v1alpha1.ResourceStatus{{Name: "sample-name"}},
					},
					Operation: &v1alpha1.Operation{
						Sync: &v1alpha1.SyncOperation{Revision: "sample-revision"},
					},
				},
			},
		},
		{
			name: "Ensure that argocd notifications state and refresh annotation is preserved from an existing app",
			appSet: v1alpha1.ApplicationSet{
				ObjectMeta: metav1.ObjectMeta{
					Name:      "name",
					Namespace: "namespace",
				},
				Spec: v1alpha1.ApplicationSetSpec{
					Template: v1alpha1.ApplicationSetTemplate{
						Spec: v1alpha1.ApplicationSpec{
							Project: "project",
						},
					},
				},
			},
			existingApps: []v1alpha1.Application{
				{
					TypeMeta: metav1.TypeMeta{
						Kind:       application.ApplicationKind,
						APIVersion: "argoproj.io/v1alpha1",
					},
					ObjectMeta: metav1.ObjectMeta{
						Name:            "app1",
						Namespace:       "namespace",
						ResourceVersion: "2",
						Labels:          map[string]string{"label-key": "label-value"},
						Annotations: map[string]string{
							"annot-key":                   "annot-value",
							NotifiedAnnotationKey:         `{"b620d4600c771a6f4cxxxxxxx:on-deployed:[0].y7b5sbwa2Q329JYHxxxxxx-fBs:slack:slack-test":1617144614}`,
							v1alpha1.AnnotationKeyRefresh: string(v1alpha1.RefreshTypeNormal),
						},
					},
					Spec: v1alpha1.ApplicationSpec{
						Project: "project",
					},
				},
			},
			desiredApps: []v1alpha1.Application{
				{
					ObjectMeta: metav1.ObjectMeta{
						Name: "app1",
					},
					Spec: v1alpha1.ApplicationSpec{
						Project: "project",
					},
				},
			},
			expected: []v1alpha1.Application{
				{
					TypeMeta: metav1.TypeMeta{
						Kind:       application.ApplicationKind,
						APIVersion: "argoproj.io/v1alpha1",
					},
					ObjectMeta: metav1.ObjectMeta{
						Name:            "app1",
						Namespace:       "namespace",
						ResourceVersion: "3",
						Annotations: map[string]string{
							NotifiedAnnotationKey:         `{"b620d4600c771a6f4cxxxxxxx:on-deployed:[0].y7b5sbwa2Q329JYHxxxxxx-fBs:slack:slack-test":1617144614}`,
							v1alpha1.AnnotationKeyRefresh: string(v1alpha1.RefreshTypeNormal),
						},
					},
					Spec: v1alpha1.ApplicationSpec{
						Project: "project",
					},
				},
			},
		}, {
			name: "Ensure that configured preserved annotations are preserved from an existing app",
			appSet: v1alpha1.ApplicationSet{
				ObjectMeta: metav1.ObjectMeta{
					Name:      "name",
					Namespace: "namespace",
				},
				Spec: v1alpha1.ApplicationSetSpec{
					Template: v1alpha1.ApplicationSetTemplate{
						Spec: v1alpha1.ApplicationSpec{
							Project: "project",
						},
					},
					PreservedFields: &v1alpha1.ApplicationPreservedFields{
						Annotations: []string{"preserved-annot-key"},
					},
				},
			},
			existingApps: []v1alpha1.Application{
				{
					TypeMeta: metav1.TypeMeta{
						Kind:       "Application",
						APIVersion: "argoproj.io/v1alpha1",
					},
					ObjectMeta: metav1.ObjectMeta{
						Name:            "app1",
						Namespace:       "namespace",
						ResourceVersion: "2",
						Annotations: map[string]string{
							"annot-key":           "annot-value",
							"preserved-annot-key": "preserved-annot-value",
						},
					},
					Spec: v1alpha1.ApplicationSpec{
						Project: "project",
					},
				},
			},
			desiredApps: []v1alpha1.Application{
				{
					ObjectMeta: metav1.ObjectMeta{
						Name: "app1",
					},
					Spec: v1alpha1.ApplicationSpec{
						Project: "project",
					},
				},
			},
			expected: []v1alpha1.Application{
				{
					TypeMeta: metav1.TypeMeta{
						Kind:       "Application",
						APIVersion: "argoproj.io/v1alpha1",
					},
					ObjectMeta: metav1.ObjectMeta{
						Name:            "app1",
						Namespace:       "namespace",
						ResourceVersion: "3",
						Annotations: map[string]string{
							"preserved-annot-key": "preserved-annot-value",
						},
					},
					Spec: v1alpha1.ApplicationSpec{
						Project: "project",
					},
				},
			},
		}, {
			name: "Ensure that the app spec is normalized before applying",
			appSet: v1alpha1.ApplicationSet{
				ObjectMeta: metav1.ObjectMeta{
					Name:      "name",
					Namespace: "namespace",
				},
				Spec: v1alpha1.ApplicationSetSpec{
					Template: v1alpha1.ApplicationSetTemplate{
						Spec: v1alpha1.ApplicationSpec{
							Project: "project",
							Source: &v1alpha1.ApplicationSource{
								Directory: &v1alpha1.ApplicationSourceDirectory{
									Jsonnet: v1alpha1.ApplicationSourceJsonnet{},
								},
							},
						},
					},
				},
			},
			desiredApps: []v1alpha1.Application{
				{
					ObjectMeta: metav1.ObjectMeta{
						Name: "app1",
					},
					Spec: v1alpha1.ApplicationSpec{
						Project: "project",
						Source: &v1alpha1.ApplicationSource{
							Directory: &v1alpha1.ApplicationSourceDirectory{
								Jsonnet: v1alpha1.ApplicationSourceJsonnet{},
							},
						},
					},
				},
			},
			expected: []v1alpha1.Application{
				{
					TypeMeta: metav1.TypeMeta{
						Kind:       "Application",
						APIVersion: "argoproj.io/v1alpha1",
					},
					ObjectMeta: metav1.ObjectMeta{
						Name:            "app1",
						Namespace:       "namespace",
						ResourceVersion: "1",
					},
					Spec: v1alpha1.ApplicationSpec{
						Project: "project",
						Source:  &v1alpha1.ApplicationSource{
							// Directory and jsonnet block are removed
						},
					},
				},
			},
		},
	} {

		t.Run(c.name, func(t *testing.T) {

			initObjs := []crtclient.Object{&c.appSet}

			for _, a := range c.existingApps {
				err = controllerutil.SetControllerReference(&c.appSet, &a, scheme)
				assert.Nil(t, err)
				initObjs = append(initObjs, &a)
			}

			client := fake.NewClientBuilder().WithScheme(scheme).WithObjects(initObjs...).Build()

			r := ApplicationSetReconciler{
				Client:   client,
				Scheme:   scheme,
				Recorder: record.NewFakeRecorder(len(initObjs) + len(c.expected)),
			}

			err = r.createOrUpdateInCluster(context.TODO(), c.appSet, c.desiredApps)
			assert.Nil(t, err)

			for _, obj := range c.expected {
				got := &v1alpha1.Application{}
				_ = client.Get(context.Background(), crtclient.ObjectKey{
					Namespace: obj.Namespace,
					Name:      obj.Name,
				}, got)

				err = controllerutil.SetControllerReference(&c.appSet, &obj, r.Scheme)
				assert.Nil(t, err)
				assert.Equal(t, obj, *got)
			}
		})
	}
}

func TestRemoveFinalizerOnInvalidDestination_FinalizerTypes(t *testing.T) {

	scheme := runtime.NewScheme()
	err := v1alpha1.AddToScheme(scheme)
	assert.Nil(t, err)

	err = v1alpha1.AddToScheme(scheme)
	assert.Nil(t, err)

	for _, c := range []struct {
		// name is human-readable test name
		name               string
		existingFinalizers []string
		expectedFinalizers []string
	}{
		{
			name:               "no finalizers",
			existingFinalizers: []string{},
			expectedFinalizers: nil,
		},
		{
			name:               "contains only argo finalizer",
			existingFinalizers: []string{v1alpha1.ResourcesFinalizerName},
			expectedFinalizers: nil,
		},
		{
			name:               "contains only non-argo finalizer",
			existingFinalizers: []string{"non-argo-finalizer"},
			expectedFinalizers: []string{"non-argo-finalizer"},
		},
		{
			name:               "contains both argo and non-argo finalizer",
			existingFinalizers: []string{"non-argo-finalizer", v1alpha1.ResourcesFinalizerName},
			expectedFinalizers: []string{"non-argo-finalizer"},
		},
	} {
		t.Run(c.name, func(t *testing.T) {

			appSet := v1alpha1.ApplicationSet{
				ObjectMeta: metav1.ObjectMeta{
					Name:      "name",
					Namespace: "namespace",
				},
				Spec: v1alpha1.ApplicationSetSpec{
					Template: v1alpha1.ApplicationSetTemplate{
						Spec: v1alpha1.ApplicationSpec{
							Project: "project",
						},
					},
				},
			}

			app := v1alpha1.Application{
				ObjectMeta: metav1.ObjectMeta{
					Name:       "app1",
					Finalizers: c.existingFinalizers,
				},
				Spec: v1alpha1.ApplicationSpec{
					Project: "project",
					Source:  &v1alpha1.ApplicationSource{Path: "path", TargetRevision: "revision", RepoURL: "repoURL"},
					// Destination is always invalid, for this test:
					Destination: v1alpha1.ApplicationDestination{Name: "my-cluster", Namespace: "namespace"},
				},
			}

			initObjs := []crtclient.Object{&app, &appSet}

			client := fake.NewClientBuilder().WithScheme(scheme).WithObjects(initObjs...).Build()
			secret := &corev1.Secret{
				ObjectMeta: metav1.ObjectMeta{
					Name:      "my-secret",
					Namespace: "namespace",
					Labels: map[string]string{
						generators.ArgoCDSecretTypeLabel: generators.ArgoCDSecretTypeCluster,
					},
				},
				Data: map[string][]byte{
					// Since this test requires the cluster to be an invalid destination, we
					// always return a cluster named 'my-cluster2' (different from app 'my-cluster', above)
					"name":   []byte("mycluster2"),
					"server": []byte("https://kubernetes.default.svc"),
					"config": []byte("{\"username\":\"foo\",\"password\":\"foo\"}"),
				},
			}

			objects := append([]runtime.Object{}, secret)
			kubeclientset := kubefake.NewSimpleClientset(objects...)

			r := ApplicationSetReconciler{
				Client:        client,
				Scheme:        scheme,
				Recorder:      record.NewFakeRecorder(10),
				KubeClientset: kubeclientset,
			}
			//settingsMgr := settings.NewSettingsManager(context.TODO(), kubeclientset, "namespace")
			//argoDB := db.NewDB("namespace", settingsMgr, r.KubeClientset)
			//clusterList, err := argoDB.ListClusters(context.Background())
			clusterList, err := utils.ListClusters(context.Background(), kubeclientset, "namespace")
			assert.NoError(t, err, "Unexpected error")

			appLog := log.WithFields(log.Fields{"app": app.Name, "appSet": ""})

			appInputParam := app.DeepCopy()

			err = r.removeFinalizerOnInvalidDestination(context.Background(), appSet, appInputParam, clusterList, appLog)
			assert.NoError(t, err, "Unexpected error")

			retrievedApp := v1alpha1.Application{}
			err = client.Get(context.Background(), crtclient.ObjectKeyFromObject(&app), &retrievedApp)
			assert.NoError(t, err, "Unexpected error")

			// App on the cluster should have the expected finalizers
			assert.ElementsMatch(t, c.expectedFinalizers, retrievedApp.Finalizers)

			// App object passed in as a parameter should have the expected finaliers
			assert.ElementsMatch(t, c.expectedFinalizers, appInputParam.Finalizers)

			bytes, _ := json.MarshalIndent(retrievedApp, "", "  ")
			t.Log("Contents of app after call:", string(bytes))

		})
	}
}

func TestRemoveFinalizerOnInvalidDestination_DestinationTypes(t *testing.T) {

	scheme := runtime.NewScheme()
	err := v1alpha1.AddToScheme(scheme)
	assert.Nil(t, err)

	err = v1alpha1.AddToScheme(scheme)
	assert.Nil(t, err)

	for _, c := range []struct {
		// name is human-readable test name
		name                   string
		destinationField       v1alpha1.ApplicationDestination
		expectFinalizerRemoved bool
	}{
		{
			name: "invalid cluster: empty destination",
			destinationField: v1alpha1.ApplicationDestination{
				Namespace: "namespace",
			},
			expectFinalizerRemoved: true,
		},
		{
			name: "invalid cluster: invalid server url",
			destinationField: v1alpha1.ApplicationDestination{
				Namespace: "namespace",
				Server:    "https://1.2.3.4",
			},
			expectFinalizerRemoved: true,
		},
		{
			name: "invalid cluster: invalid cluster name",
			destinationField: v1alpha1.ApplicationDestination{
				Namespace: "namespace",
				Name:      "invalid-cluster",
			},
			expectFinalizerRemoved: true,
		},
		{
			name: "invalid cluster by both valid",
			destinationField: v1alpha1.ApplicationDestination{
				Namespace: "namespace",
				Name:      "mycluster2",
				Server:    "https://kubernetes.default.svc",
			},
			expectFinalizerRemoved: true,
		},
		{
			name: "invalid cluster by both invalid",
			destinationField: v1alpha1.ApplicationDestination{
				Namespace: "namespace",
				Name:      "mycluster3",
				Server:    "https://4.5.6.7",
			},
			expectFinalizerRemoved: true,
		},
		{
			name: "valid cluster by name",
			destinationField: v1alpha1.ApplicationDestination{
				Namespace: "namespace",
				Name:      "mycluster2",
			},
			expectFinalizerRemoved: false,
		},
		{
			name: "valid cluster by server",
			destinationField: v1alpha1.ApplicationDestination{
				Namespace: "namespace",
				Server:    "https://kubernetes.default.svc",
			},
			expectFinalizerRemoved: false,
		},
	} {

		t.Run(c.name, func(t *testing.T) {

			appSet := v1alpha1.ApplicationSet{
				ObjectMeta: metav1.ObjectMeta{
					Name:      "name",
					Namespace: "namespace",
				},
				Spec: v1alpha1.ApplicationSetSpec{
					Template: v1alpha1.ApplicationSetTemplate{
						Spec: v1alpha1.ApplicationSpec{
							Project: "project",
						},
					},
				},
			}

			app := v1alpha1.Application{
				ObjectMeta: metav1.ObjectMeta{
					Name:       "app1",
					Finalizers: []string{v1alpha1.ResourcesFinalizerName},
				},
				Spec: v1alpha1.ApplicationSpec{
					Project:     "project",
					Source:      &v1alpha1.ApplicationSource{Path: "path", TargetRevision: "revision", RepoURL: "repoURL"},
					Destination: c.destinationField,
				},
			}

			initObjs := []crtclient.Object{&app, &appSet}

			client := fake.NewClientBuilder().WithScheme(scheme).WithObjects(initObjs...).Build()
			secret := &corev1.Secret{
				ObjectMeta: metav1.ObjectMeta{
					Name:      "my-secret",
					Namespace: "namespace",
					Labels: map[string]string{
						generators.ArgoCDSecretTypeLabel: generators.ArgoCDSecretTypeCluster,
					},
				},
				Data: map[string][]byte{
					// Since this test requires the cluster to be an invalid destination, we
					// always return a cluster named 'my-cluster2' (different from app 'my-cluster', above)
					"name":   []byte("mycluster2"),
					"server": []byte("https://kubernetes.default.svc"),
					"config": []byte("{\"username\":\"foo\",\"password\":\"foo\"}"),
				},
			}

			objects := append([]runtime.Object{}, secret)
			kubeclientset := kubefake.NewSimpleClientset(objects...)

			r := ApplicationSetReconciler{
				Client:        client,
				Scheme:        scheme,
				Recorder:      record.NewFakeRecorder(10),
				KubeClientset: kubeclientset,
			}
			// settingsMgr := settings.NewSettingsManager(context.TODO(), kubeclientset, "argocd")
			// argoDB := db.NewDB("argocd", settingsMgr, r.KubeClientset)
			// clusterList, err := argoDB.ListClusters(context.Background())
			clusterList, err := utils.ListClusters(context.Background(), kubeclientset, "namespace")
			assert.NoError(t, err, "Unexpected error")

			appLog := log.WithFields(log.Fields{"app": app.Name, "appSet": ""})

			appInputParam := app.DeepCopy()

			err = r.removeFinalizerOnInvalidDestination(context.Background(), appSet, appInputParam, clusterList, appLog)
			assert.NoError(t, err, "Unexpected error")

			retrievedApp := v1alpha1.Application{}
			err = client.Get(context.Background(), crtclient.ObjectKeyFromObject(&app), &retrievedApp)
			assert.NoError(t, err, "Unexpected error")

			finalizerRemoved := len(retrievedApp.Finalizers) == 0

			assert.True(t, c.expectFinalizerRemoved == finalizerRemoved)

			bytes, _ := json.MarshalIndent(retrievedApp, "", "  ")
			t.Log("Contents of app after call:", string(bytes))

		})
	}
}

func TestCreateApplications(t *testing.T) {

	scheme := runtime.NewScheme()
	err := v1alpha1.AddToScheme(scheme)
	assert.Nil(t, err)

	err = v1alpha1.AddToScheme(scheme)
	assert.Nil(t, err)

	testCases := []struct {
		name       string
		appSet     v1alpha1.ApplicationSet
		existsApps []v1alpha1.Application
		apps       []v1alpha1.Application
		expected   []v1alpha1.Application
	}{
		{
			name: "no existing apps",
			appSet: v1alpha1.ApplicationSet{
				ObjectMeta: metav1.ObjectMeta{
					Name:      "name",
					Namespace: "namespace",
				},
			},
			existsApps: nil,
			apps: []v1alpha1.Application{
				{
					ObjectMeta: metav1.ObjectMeta{
						Name: "app1",
					},
				},
			},
			expected: []v1alpha1.Application{
				{
					TypeMeta: metav1.TypeMeta{
						Kind:       application.ApplicationKind,
						APIVersion: "argoproj.io/v1alpha1",
					},
					ObjectMeta: metav1.ObjectMeta{
						Name:            "app1",
						Namespace:       "namespace",
						ResourceVersion: "1",
					},
					Spec: v1alpha1.ApplicationSpec{
						Project: "default",
					},
				},
			},
		},
		{
			name: "existing apps",
			appSet: v1alpha1.ApplicationSet{
				ObjectMeta: metav1.ObjectMeta{
					Name:      "name",
					Namespace: "namespace",
				},
				Spec: v1alpha1.ApplicationSetSpec{
					Template: v1alpha1.ApplicationSetTemplate{
						Spec: v1alpha1.ApplicationSpec{
							Project: "project",
						},
					},
				},
			},
			existsApps: []v1alpha1.Application{
				{
					TypeMeta: metav1.TypeMeta{
						Kind:       application.ApplicationKind,
						APIVersion: "argoproj.io/v1alpha1",
					},
					ObjectMeta: metav1.ObjectMeta{
						Name:            "app1",
						Namespace:       "namespace",
						ResourceVersion: "2",
					},
					Spec: v1alpha1.ApplicationSpec{
						Project: "test",
					},
				},
			},
			apps: []v1alpha1.Application{
				{
					ObjectMeta: metav1.ObjectMeta{
						Name: "app1",
					},
					Spec: v1alpha1.ApplicationSpec{
						Project: "project",
					},
				},
			},
			expected: []v1alpha1.Application{
				{
					TypeMeta: metav1.TypeMeta{
						Kind:       application.ApplicationKind,
						APIVersion: "argoproj.io/v1alpha1",
					},
					ObjectMeta: metav1.ObjectMeta{
						Name:            "app1",
						Namespace:       "namespace",
						ResourceVersion: "2",
					},
					Spec: v1alpha1.ApplicationSpec{
						Project: "test",
					},
				},
			},
		},
		{
			name: "existing apps with different project",
			appSet: v1alpha1.ApplicationSet{
				ObjectMeta: metav1.ObjectMeta{
					Name:      "name",
					Namespace: "namespace",
				},
				Spec: v1alpha1.ApplicationSetSpec{
					Template: v1alpha1.ApplicationSetTemplate{
						Spec: v1alpha1.ApplicationSpec{
							Project: "project",
						},
					},
				},
			},
			existsApps: []v1alpha1.Application{
				{
					TypeMeta: metav1.TypeMeta{
						Kind:       application.ApplicationKind,
						APIVersion: "argoproj.io/v1alpha1",
					},
					ObjectMeta: metav1.ObjectMeta{
						Name:            "app1",
						Namespace:       "namespace",
						ResourceVersion: "2",
					},
					Spec: v1alpha1.ApplicationSpec{
						Project: "test",
					},
				},
			},
			apps: []v1alpha1.Application{
				{
					ObjectMeta: metav1.ObjectMeta{
						Name: "app2",
					},
					Spec: v1alpha1.ApplicationSpec{
						Project: "project",
					},
				},
			},
			expected: []v1alpha1.Application{
				{
					TypeMeta: metav1.TypeMeta{
						Kind:       application.ApplicationKind,
						APIVersion: "argoproj.io/v1alpha1",
					},
					ObjectMeta: metav1.ObjectMeta{
						Name:            "app2",
						Namespace:       "namespace",
						ResourceVersion: "1",
					},
					Spec: v1alpha1.ApplicationSpec{
						Project: "project",
					},
				},
			},
		},
<<<<<<< HEAD
	} {
		initObjs := []crtclient.Object{&c.appSet}
		for _, a := range c.existsApps {
			err = controllerutil.SetControllerReference(&c.appSet, &a, scheme)
			assert.Nil(t, err)
			initObjs = append(initObjs, &a)
		}

		client := fake.NewClientBuilder().WithScheme(scheme).WithObjects(initObjs...).WithIndex(&v1alpha1.Application{}, ".metadata.controller", appControllerIndexer).Build()
=======
	}
>>>>>>> ab9fc971

	for _, c := range testCases {
		t.Run(c.name, func(t *testing.T) {
			initObjs := []crtclient.Object{&c.appSet}
			for _, a := range c.existsApps {
				err = controllerutil.SetControllerReference(&c.appSet, &a, scheme)
				assert.Nil(t, err)
				initObjs = append(initObjs, &a)
			}

			client := fake.NewClientBuilder().WithScheme(scheme).WithObjects(initObjs...).Build()

			r := ApplicationSetReconciler{
				Client:   client,
				Scheme:   scheme,
				Recorder: record.NewFakeRecorder(len(initObjs) + len(c.expected)),
			}

			err = r.createInCluster(context.TODO(), c.appSet, c.apps)
			assert.Nil(t, err)

			for _, obj := range c.expected {
				got := &v1alpha1.Application{}
				_ = client.Get(context.Background(), crtclient.ObjectKey{
					Namespace: obj.Namespace,
					Name:      obj.Name,
				}, got)

				err = controllerutil.SetControllerReference(&c.appSet, &obj, r.Scheme)
				assert.Nil(t, err)

				assert.Equal(t, obj, *got)
			}
		})
	}
}

func TestDeleteInCluster(t *testing.T) {

	scheme := runtime.NewScheme()
	err := v1alpha1.AddToScheme(scheme)
	assert.Nil(t, err)
	err = v1alpha1.AddToScheme(scheme)
	assert.Nil(t, err)

	for _, c := range []struct {
		// appSet is the application set on which the delete function is called
		appSet v1alpha1.ApplicationSet
		// existingApps is the current state of Applications on the cluster
		existingApps []v1alpha1.Application
		// desireApps is the apps generated by the generator that we wish to keep alive
		desiredApps []v1alpha1.Application
		// expected is the list of applications that we expect to exist after calling delete
		expected []v1alpha1.Application
		// notExpected is the list of applications that we expect not to exist after calling delete
		notExpected []v1alpha1.Application
	}{
		{
			appSet: v1alpha1.ApplicationSet{
				ObjectMeta: metav1.ObjectMeta{
					Name:      "name",
					Namespace: "namespace",
				},
				Spec: v1alpha1.ApplicationSetSpec{
					Template: v1alpha1.ApplicationSetTemplate{
						Spec: v1alpha1.ApplicationSpec{
							Project: "project",
						},
					},
				},
			},
			existingApps: []v1alpha1.Application{
				{
					TypeMeta: metav1.TypeMeta{
						Kind:       application.ApplicationKind,
						APIVersion: "argoproj.io/v1alpha1",
					},
					ObjectMeta: metav1.ObjectMeta{
						Name:            "delete",
						Namespace:       "namespace",
						ResourceVersion: "2",
					},
					Spec: v1alpha1.ApplicationSpec{
						Project: "project",
					},
				},
				{
					TypeMeta: metav1.TypeMeta{
						Kind:       application.ApplicationKind,
						APIVersion: "argoproj.io/v1alpha1",
					},
					ObjectMeta: metav1.ObjectMeta{
						Name:            "keep",
						Namespace:       "namespace",
						ResourceVersion: "2",
					},
					Spec: v1alpha1.ApplicationSpec{
						Project: "project",
					},
				},
			},
			desiredApps: []v1alpha1.Application{
				{
					ObjectMeta: metav1.ObjectMeta{
						Name: "keep",
					},
					Spec: v1alpha1.ApplicationSpec{
						Project: "project",
					},
				},
			},
			expected: []v1alpha1.Application{
				{
					TypeMeta: metav1.TypeMeta{
						Kind:       application.ApplicationKind,
						APIVersion: "argoproj.io/v1alpha1",
					},
					ObjectMeta: metav1.ObjectMeta{
						Name:            "keep",
						Namespace:       "namespace",
						ResourceVersion: "2",
					},
					Spec: v1alpha1.ApplicationSpec{
						Project: "project",
					},
				},
			},
			notExpected: []v1alpha1.Application{
				{
					TypeMeta: metav1.TypeMeta{
						Kind:       application.ApplicationKind,
						APIVersion: "argoproj.io/v1alpha1",
					},
					ObjectMeta: metav1.ObjectMeta{
						Name:            "delete",
						Namespace:       "namespace",
						ResourceVersion: "1",
					},
					Spec: v1alpha1.ApplicationSpec{
						Project: "project",
					},
				},
			},
		},
	} {
		initObjs := []crtclient.Object{&c.appSet}
		for _, a := range c.existingApps {
			temp := a
			err = controllerutil.SetControllerReference(&c.appSet, &temp, scheme)
			assert.Nil(t, err)
			initObjs = append(initObjs, &temp)
		}

		client := fake.NewClientBuilder().WithScheme(scheme).WithObjects(initObjs...).WithIndex(&v1alpha1.Application{}, ".metadata.controller", appControllerIndexer).Build()

		r := ApplicationSetReconciler{
			Client:        client,
			Scheme:        scheme,
			Recorder:      record.NewFakeRecorder(len(initObjs) + len(c.expected)),
			KubeClientset: kubefake.NewSimpleClientset(),
		}

		err = r.deleteInCluster(context.TODO(), c.appSet, c.desiredApps)
		assert.Nil(t, err)

		// For each of the expected objects, verify they exist on the cluster
		for _, obj := range c.expected {
			got := &v1alpha1.Application{}
			_ = client.Get(context.Background(), crtclient.ObjectKey{
				Namespace: obj.Namespace,
				Name:      obj.Name,
			}, got)

			err = controllerutil.SetControllerReference(&c.appSet, &obj, r.Scheme)
			assert.Nil(t, err)

			assert.Equal(t, obj, *got)
		}

		// Verify each of the unexpected objs cannot be found
		for _, obj := range c.notExpected {
			got := &v1alpha1.Application{}
			err := client.Get(context.Background(), crtclient.ObjectKey{
				Namespace: obj.Namespace,
				Name:      obj.Name,
			}, got)

			assert.EqualError(t, err, fmt.Sprintf("applications.argoproj.io \"%s\" not found", obj.Name))
		}
	}
}

func TestGetMinRequeueAfter(t *testing.T) {
	scheme := runtime.NewScheme()
	err := v1alpha1.AddToScheme(scheme)
	assert.Nil(t, err)
	err = v1alpha1.AddToScheme(scheme)
	assert.Nil(t, err)

	client := fake.NewClientBuilder().WithScheme(scheme).Build()

	generator := v1alpha1.ApplicationSetGenerator{
		List:     &v1alpha1.ListGenerator{},
		Git:      &v1alpha1.GitGenerator{},
		Clusters: &v1alpha1.ClusterGenerator{},
	}

	generatorMock0 := generatorMock{}
	generatorMock0.On("GetRequeueAfter", &generator).
		Return(generators.NoRequeueAfter)

	generatorMock1 := generatorMock{}
	generatorMock1.On("GetRequeueAfter", &generator).
		Return(time.Duration(1) * time.Second)

	generatorMock10 := generatorMock{}
	generatorMock10.On("GetRequeueAfter", &generator).
		Return(time.Duration(10) * time.Second)

	r := ApplicationSetReconciler{
		Client:   client,
		Scheme:   scheme,
		Recorder: record.NewFakeRecorder(0),
		Generators: map[string]generators.Generator{
			"List":     &generatorMock10,
			"Git":      &generatorMock1,
			"Clusters": &generatorMock1,
		},
	}

	got := r.getMinRequeueAfter(&v1alpha1.ApplicationSet{
		Spec: v1alpha1.ApplicationSetSpec{
			Generators: []v1alpha1.ApplicationSetGenerator{generator},
		},
	})

	assert.Equal(t, time.Duration(1)*time.Second, got)
}

func TestValidateGeneratedApplications(t *testing.T) {

	scheme := runtime.NewScheme()
	err := v1alpha1.AddToScheme(scheme)
	assert.Nil(t, err)

	err = v1alpha1.AddToScheme(scheme)
	assert.Nil(t, err)

	client := fake.NewClientBuilder().WithScheme(scheme).Build()

	// Valid cluster
	myCluster := v1alpha1.Cluster{
		Server: "https://kubernetes.default.svc",
		Name:   "my-cluster",
	}

	// Valid project
	myProject := &v1alpha1.AppProject{
		ObjectMeta: metav1.ObjectMeta{Name: "default", Namespace: "namespace"},
		Spec: v1alpha1.AppProjectSpec{
			SourceRepos: []string{"*"},
			Destinations: []v1alpha1.ApplicationDestination{
				{
					Namespace: "*",
					Server:    "*",
				},
			},
			ClusterResourceWhitelist: []metav1.GroupKind{
				{
					Group: "*",
					Kind:  "*",
				},
			},
		},
	}

	// Test a subset of the validations that 'validateGeneratedApplications' performs
	for _, cc := range []struct {
		name             string
		apps             []v1alpha1.Application
		expectedErrors   []string
		validationErrors map[int]error
	}{
		{
			name: "valid app should return true",
			apps: []v1alpha1.Application{
				{
					TypeMeta:   metav1.TypeMeta{},
					ObjectMeta: metav1.ObjectMeta{},
					Spec: v1alpha1.ApplicationSpec{
						Project: "default",
						Source: &v1alpha1.ApplicationSource{
							RepoURL:        "https://url",
							Path:           "/",
							TargetRevision: "HEAD",
						},
						Destination: v1alpha1.ApplicationDestination{
							Namespace: "namespace",
							Name:      "my-cluster",
						},
					},
				},
			},
			expectedErrors:   []string{},
			validationErrors: map[int]error{},
		},
		{
			name: "can't have both name and server defined",
			apps: []v1alpha1.Application{
				{
					TypeMeta:   metav1.TypeMeta{},
					ObjectMeta: metav1.ObjectMeta{},
					Spec: v1alpha1.ApplicationSpec{
						Project: "default",
						Source: &v1alpha1.ApplicationSource{
							RepoURL:        "https://url",
							Path:           "/",
							TargetRevision: "HEAD",
						},
						Destination: v1alpha1.ApplicationDestination{
							Namespace: "namespace",
							Server:    "my-server",
							Name:      "my-cluster",
						},
					},
				},
			},
			expectedErrors:   []string{"application destination can't have both name and server defined"},
			validationErrors: map[int]error{0: fmt.Errorf("application destination spec is invalid: application destination can't have both name and server defined: my-cluster my-server")},
		},
		{
			name: "project mismatch should return error",
			apps: []v1alpha1.Application{
				{
					TypeMeta:   metav1.TypeMeta{},
					ObjectMeta: metav1.ObjectMeta{},
					Spec: v1alpha1.ApplicationSpec{
						Project: "DOES-NOT-EXIST",
						Source: &v1alpha1.ApplicationSource{
							RepoURL:        "https://url",
							Path:           "/",
							TargetRevision: "HEAD",
						},
						Destination: v1alpha1.ApplicationDestination{
							Namespace: "namespace",
							Name:      "my-cluster",
						},
					},
				},
			},
			expectedErrors:   []string{"application references project DOES-NOT-EXIST which does not exist"},
			validationErrors: map[int]error{0: fmt.Errorf("application references project DOES-NOT-EXIST which does not exist")},
		},
		{
			name: "valid app should return true",
			apps: []v1alpha1.Application{
				{
					TypeMeta:   metav1.TypeMeta{},
					ObjectMeta: metav1.ObjectMeta{},
					Spec: v1alpha1.ApplicationSpec{
						Project: "default",
						Source: &v1alpha1.ApplicationSource{
							RepoURL:        "https://url",
							Path:           "/",
							TargetRevision: "HEAD",
						},
						Destination: v1alpha1.ApplicationDestination{
							Namespace: "namespace",
							Name:      "my-cluster",
						},
					},
				},
			},
			expectedErrors:   []string{},
			validationErrors: map[int]error{},
		},
		{
			name: "cluster should match",
			apps: []v1alpha1.Application{
				{
					TypeMeta:   metav1.TypeMeta{},
					ObjectMeta: metav1.ObjectMeta{},
					Spec: v1alpha1.ApplicationSpec{
						Project: "default",
						Source: &v1alpha1.ApplicationSource{
							RepoURL:        "https://url",
							Path:           "/",
							TargetRevision: "HEAD",
						},
						Destination: v1alpha1.ApplicationDestination{
							Namespace: "namespace",
							Name:      "nonexistent-cluster",
						},
					},
				},
			},
			expectedErrors:   []string{"there are no clusters with this name: nonexistent-cluster"},
			validationErrors: map[int]error{0: fmt.Errorf("application destination spec is invalid: unable to find destination server: there are no clusters with this name: nonexistent-cluster")},
		},
	} {

		t.Run(cc.name, func(t *testing.T) {

			secret := &corev1.Secret{
				ObjectMeta: metav1.ObjectMeta{
					Name:      "my-secret",
					Namespace: "namespace",
					Labels: map[string]string{
						generators.ArgoCDSecretTypeLabel: generators.ArgoCDSecretTypeCluster,
					},
				},
				Data: map[string][]byte{
					"name":   []byte("my-cluster"),
					"server": []byte("https://kubernetes.default.svc"),
					"config": []byte("{\"username\":\"foo\",\"password\":\"foo\"}"),
				},
			}

			objects := append([]runtime.Object{}, secret)
			kubeclientset := kubefake.NewSimpleClientset(objects...)

			argoDBMock := dbmocks.ArgoDB{}
			argoDBMock.On("GetCluster", mock.Anything, "https://kubernetes.default.svc").Return(&myCluster, nil)
			argoDBMock.On("ListClusters", mock.Anything).Return(&v1alpha1.ClusterList{Items: []v1alpha1.Cluster{
				myCluster,
			}}, nil)

			argoObjs := []runtime.Object{myProject}
			for _, app := range cc.apps {
				argoObjs = append(argoObjs, &app)
			}

			r := ApplicationSetReconciler{
				Client:           client,
				Scheme:           scheme,
				Recorder:         record.NewFakeRecorder(1),
				Generators:       map[string]generators.Generator{},
				ArgoDB:           &argoDBMock,
				ArgoCDNamespace:  "namespace",
				ArgoAppClientset: appclientset.NewSimpleClientset(argoObjs...),
				KubeClientset:    kubeclientset,
			}

			appSetInfo := v1alpha1.ApplicationSet{}

			validationErrors, _ := r.validateGeneratedApplications(context.TODO(), cc.apps, appSetInfo)
			var errorMessages []string
			for _, v := range validationErrors {
				errorMessages = append(errorMessages, v.Error())
			}

			if len(errorMessages) == 0 {
				assert.Equal(t, len(cc.expectedErrors), 0, "Expected errors but none were seen")
			} else {
				// An error was returned: it should be expected
				matched := false
				for _, expectedErr := range cc.expectedErrors {
					foundMatch := strings.Contains(strings.Join(errorMessages, ";"), expectedErr)
					assert.True(t, foundMatch, "Unble to locate expected error: %s", cc.expectedErrors)
					matched = matched || foundMatch
				}
				assert.True(t, matched, "An unexpected error occurrred: %v", err)
				// validation message was returned: it should be expected
				matched = false
				foundMatch := reflect.DeepEqual(validationErrors, cc.validationErrors)
				var message string
				for _, v := range validationErrors {
					message = v.Error()
					break
				}
				assert.True(t, foundMatch, "Unble to locate validation message: %s", message)
				matched = matched || foundMatch
				assert.True(t, matched, "An unexpected error occurrred: %v", err)
			}
		})
	}
}

func TestReconcilerValidationErrorBehaviour(t *testing.T) {

	scheme := runtime.NewScheme()
	err := v1alpha1.AddToScheme(scheme)
	assert.Nil(t, err)
	err = v1alpha1.AddToScheme(scheme)
	assert.Nil(t, err)

	defaultProject := v1alpha1.AppProject{
		ObjectMeta: metav1.ObjectMeta{Name: "default", Namespace: "argocd"},
		Spec:       v1alpha1.AppProjectSpec{SourceRepos: []string{"*"}, Destinations: []v1alpha1.ApplicationDestination{{Namespace: "*", Server: "https://good-cluster"}}},
	}
	appSet := v1alpha1.ApplicationSet{
		ObjectMeta: metav1.ObjectMeta{
			Name:      "name",
			Namespace: "argocd",
		},
		Spec: v1alpha1.ApplicationSetSpec{
			GoTemplate: true,
			Generators: []v1alpha1.ApplicationSetGenerator{
				{
					List: &v1alpha1.ListGenerator{
						Elements: []apiextensionsv1.JSON{{
							Raw: []byte(`{"cluster": "good-cluster","url": "https://good-cluster"}`),
						}, {
							Raw: []byte(`{"cluster": "bad-cluster","url": "https://bad-cluster"}`),
						}},
					},
				},
			},
			Template: v1alpha1.ApplicationSetTemplate{
				ApplicationSetTemplateMeta: v1alpha1.ApplicationSetTemplateMeta{
					Name:      "{{.cluster}}",
					Namespace: "argocd",
				},
				Spec: v1alpha1.ApplicationSpec{
					Source:      &v1alpha1.ApplicationSource{RepoURL: "https://github.com/argoproj/argocd-example-apps", Path: "guestbook"},
					Project:     "default",
					Destination: v1alpha1.ApplicationDestination{Server: "{{.url}}"},
				},
			},
		},
	}

	kubeclientset := kubefake.NewSimpleClientset()
	argoDBMock := dbmocks.ArgoDB{}
	argoObjs := []runtime.Object{&defaultProject}

	client := fake.NewClientBuilder().WithScheme(scheme).WithObjects(&appSet).WithIndex(&v1alpha1.Application{}, ".metadata.controller", appControllerIndexer).Build()
	goodCluster := v1alpha1.Cluster{Server: "https://good-cluster", Name: "good-cluster"}
	badCluster := v1alpha1.Cluster{Server: "https://bad-cluster", Name: "bad-cluster"}
	argoDBMock.On("GetCluster", mock.Anything, "https://good-cluster").Return(&goodCluster, nil)
	argoDBMock.On("GetCluster", mock.Anything, "https://bad-cluster").Return(&badCluster, nil)
	argoDBMock.On("ListClusters", mock.Anything).Return(&v1alpha1.ClusterList{Items: []v1alpha1.Cluster{
		goodCluster,
	}}, nil)

	r := ApplicationSetReconciler{
		Client:   client,
		Scheme:   scheme,
		Renderer: &utils.Render{},
		Recorder: record.NewFakeRecorder(1),
		Generators: map[string]generators.Generator{
			"List": generators.NewListGenerator(),
		},
		ArgoDB:           &argoDBMock,
		ArgoAppClientset: appclientset.NewSimpleClientset(argoObjs...),
		KubeClientset:    kubeclientset,
		Policy:           v1alpha1.ApplicationsSyncPolicySync,
		ArgoCDNamespace:  "argocd",
	}

	req := ctrl.Request{
		NamespacedName: types.NamespacedName{
			Namespace: "argocd",
			Name:      "name",
		},
	}

	// Verify that on validation error, no error is returned, but the object is requeued
	res, err := r.Reconcile(context.Background(), req)
	assert.Nil(t, err)
	assert.True(t, res.RequeueAfter == ReconcileRequeueOnValidationError)

	var app v1alpha1.Application

	// make sure good app got created
	err = r.Client.Get(context.TODO(), crtclient.ObjectKey{Namespace: "argocd", Name: "good-cluster"}, &app)
	assert.NoError(t, err)
	assert.Equal(t, app.Name, "good-cluster")

	// make sure bad app was not created
	err = r.Client.Get(context.TODO(), crtclient.ObjectKey{Namespace: "argocd", Name: "bad-cluster"}, &app)
	assert.Error(t, err)
}

func TestSetApplicationSetStatusCondition(t *testing.T) {
	scheme := runtime.NewScheme()
	err := v1alpha1.AddToScheme(scheme)
	assert.Nil(t, err)
	err = v1alpha1.AddToScheme(scheme)
	assert.Nil(t, err)

	appSet := v1alpha1.ApplicationSet{
		ObjectMeta: metav1.ObjectMeta{
			Name:      "name",
			Namespace: "argocd",
		},
		Spec: v1alpha1.ApplicationSetSpec{
			Generators: []v1alpha1.ApplicationSetGenerator{
				{List: &v1alpha1.ListGenerator{
					Elements: []apiextensionsv1.JSON{{
						Raw: []byte(`{"cluster": "my-cluster","url": "https://kubernetes.default.svc"}`),
					}},
				}},
			},
			Template: v1alpha1.ApplicationSetTemplate{},
		},
	}

	appCondition := v1alpha1.ApplicationSetCondition{
		Type:    v1alpha1.ApplicationSetConditionResourcesUpToDate,
		Message: "All applications have been generated successfully",
		Reason:  v1alpha1.ApplicationSetReasonApplicationSetUpToDate,
		Status:  v1alpha1.ApplicationSetConditionStatusTrue,
	}

	kubeclientset := kubefake.NewSimpleClientset([]runtime.Object{}...)
	argoDBMock := dbmocks.ArgoDB{}
	argoObjs := []runtime.Object{}

	client := fake.NewClientBuilder().WithScheme(scheme).WithObjects(&appSet).Build()

	r := ApplicationSetReconciler{
		Client:   client,
		Scheme:   scheme,
		Renderer: &utils.Render{},
		Recorder: record.NewFakeRecorder(1),
		Generators: map[string]generators.Generator{
			"List": generators.NewListGenerator(),
		},
		ArgoDB:           &argoDBMock,
		ArgoAppClientset: appclientset.NewSimpleClientset(argoObjs...),
		KubeClientset:    kubeclientset,
	}

	err = r.setApplicationSetStatusCondition(context.TODO(), &appSet, appCondition, true)
	assert.Nil(t, err)

	assert.Len(t, appSet.Status.Conditions, 3)
}

func applicationsUpdateSyncPolicyTest(t *testing.T, applicationsSyncPolicy v1alpha1.ApplicationsSyncPolicy, recordBuffer int, allowPolicyOverride bool) v1alpha1.Application {

	scheme := runtime.NewScheme()
	err := v1alpha1.AddToScheme(scheme)
	assert.Nil(t, err)
	err = v1alpha1.AddToScheme(scheme)
	assert.Nil(t, err)

	defaultProject := v1alpha1.AppProject{
		ObjectMeta: metav1.ObjectMeta{Name: "default", Namespace: "argocd"},
		Spec:       v1alpha1.AppProjectSpec{SourceRepos: []string{"*"}, Destinations: []v1alpha1.ApplicationDestination{{Namespace: "*", Server: "https://good-cluster"}}},
	}
	appSet := v1alpha1.ApplicationSet{
		ObjectMeta: metav1.ObjectMeta{
			Name:      "name",
			Namespace: "argocd",
		},
		Spec: v1alpha1.ApplicationSetSpec{
			Generators: []v1alpha1.ApplicationSetGenerator{
				{
					List: &v1alpha1.ListGenerator{
						Elements: []apiextensionsv1.JSON{{
							Raw: []byte(`{"cluster": "good-cluster","url": "https://good-cluster"}`),
						}},
					},
				},
			},
			SyncPolicy: &v1alpha1.ApplicationSetSyncPolicy{
				ApplicationsSync: &applicationsSyncPolicy,
			},
			Template: v1alpha1.ApplicationSetTemplate{
				ApplicationSetTemplateMeta: v1alpha1.ApplicationSetTemplateMeta{
					Name:      "{{cluster}}",
					Namespace: "argocd",
				},
				Spec: v1alpha1.ApplicationSpec{
					Source:      &v1alpha1.ApplicationSource{RepoURL: "https://github.com/argoproj/argocd-example-apps", Path: "guestbook"},
					Project:     "default",
					Destination: v1alpha1.ApplicationDestination{Server: "{{url}}"},
				},
			},
		},
	}

	kubeclientset := kubefake.NewSimpleClientset()
	argoDBMock := dbmocks.ArgoDB{}
	argoObjs := []runtime.Object{&defaultProject}

	client := fake.NewClientBuilder().WithScheme(scheme).WithObjects(&appSet).Build()
	goodCluster := v1alpha1.Cluster{Server: "https://good-cluster", Name: "good-cluster"}
	argoDBMock.On("GetCluster", mock.Anything, "https://good-cluster").Return(&goodCluster, nil)
	argoDBMock.On("ListClusters", mock.Anything).Return(&v1alpha1.ClusterList{Items: []v1alpha1.Cluster{
		goodCluster,
	}}, nil)

	r := ApplicationSetReconciler{
		Client:   client,
		Scheme:   scheme,
		Renderer: &utils.Render{},
		Recorder: record.NewFakeRecorder(recordBuffer),
		Generators: map[string]generators.Generator{
			"List": generators.NewListGenerator(),
		},
		ArgoDB:               &argoDBMock,
		ArgoCDNamespace:      "argocd",
		ArgoAppClientset:     appclientset.NewSimpleClientset(argoObjs...),
		KubeClientset:        kubeclientset,
		Policy:               v1alpha1.ApplicationsSyncPolicySync,
		EnablePolicyOverride: allowPolicyOverride,
	}

	req := ctrl.Request{
		NamespacedName: types.NamespacedName{
			Namespace: "argocd",
			Name:      "name",
		},
	}

	// Verify that on validation error, no error is returned, but the object is requeued
	resCreate, err := r.Reconcile(context.Background(), req)
	assert.Nil(t, err)
	assert.True(t, resCreate.RequeueAfter == 0)

	var app v1alpha1.Application

	// make sure good app got created
	err = r.Client.Get(context.TODO(), crtclient.ObjectKey{Namespace: "argocd", Name: "good-cluster"}, &app)
	assert.Nil(t, err)
	assert.Equal(t, app.Name, "good-cluster")

	// Update resource
	var retrievedApplicationSet v1alpha1.ApplicationSet
	err = r.Client.Get(context.TODO(), crtclient.ObjectKey{Namespace: "argocd", Name: "name"}, &retrievedApplicationSet)
	assert.Nil(t, err)

	retrievedApplicationSet.Spec.Template.Annotations = map[string]string{"annotation-key": "annotation-value"}
	retrievedApplicationSet.Spec.Template.Labels = map[string]string{"label-key": "label-value"}

	retrievedApplicationSet.Spec.Template.Spec.Source.Helm = &v1alpha1.ApplicationSourceHelm{
		Values: "global.test: test",
	}

	err = r.Client.Update(context.TODO(), &retrievedApplicationSet)
	assert.Nil(t, err)

	resUpdate, err := r.Reconcile(context.Background(), req)
	assert.Nil(t, err)

	err = r.Client.Get(context.TODO(), crtclient.ObjectKey{Namespace: "argocd", Name: "good-cluster"}, &app)
	assert.Nil(t, err)
	assert.True(t, resUpdate.RequeueAfter == 0)
	assert.Equal(t, app.Name, "good-cluster")

	return app
}

func TestUpdateNotPerformedWithSyncPolicyCreateOnly(t *testing.T) {

	applicationsSyncPolicy := v1alpha1.ApplicationsSyncPolicyCreateOnly

	app := applicationsUpdateSyncPolicyTest(t, applicationsSyncPolicy, 1, true)

	assert.Nil(t, app.Spec.Source.Helm)
	assert.Nil(t, app.ObjectMeta.Annotations)
}

func TestUpdateNotPerformedWithSyncPolicyCreateDelete(t *testing.T) {

	applicationsSyncPolicy := v1alpha1.ApplicationsSyncPolicyCreateDelete

	app := applicationsUpdateSyncPolicyTest(t, applicationsSyncPolicy, 1, true)

	assert.Nil(t, app.Spec.Source.Helm)
	assert.Nil(t, app.ObjectMeta.Annotations)
}

func TestUpdatePerformedWithSyncPolicyCreateUpdate(t *testing.T) {

	applicationsSyncPolicy := v1alpha1.ApplicationsSyncPolicyCreateUpdate

	app := applicationsUpdateSyncPolicyTest(t, applicationsSyncPolicy, 2, true)

	assert.Equal(t, "global.test: test", app.Spec.Source.Helm.Values)
	assert.Equal(t, map[string]string{"annotation-key": "annotation-value"}, app.ObjectMeta.Annotations)
	assert.Equal(t, map[string]string{"label-key": "label-value"}, app.ObjectMeta.Labels)
}

func TestUpdatePerformedWithSyncPolicySync(t *testing.T) {

	applicationsSyncPolicy := v1alpha1.ApplicationsSyncPolicySync

	app := applicationsUpdateSyncPolicyTest(t, applicationsSyncPolicy, 2, true)

	assert.Equal(t, "global.test: test", app.Spec.Source.Helm.Values)
	assert.Equal(t, map[string]string{"annotation-key": "annotation-value"}, app.ObjectMeta.Annotations)
	assert.Equal(t, map[string]string{"label-key": "label-value"}, app.ObjectMeta.Labels)
}

func TestUpdatePerformedWithSyncPolicyCreateOnlyAndAllowPolicyOverrideFalse(t *testing.T) {

	applicationsSyncPolicy := v1alpha1.ApplicationsSyncPolicyCreateOnly

	app := applicationsUpdateSyncPolicyTest(t, applicationsSyncPolicy, 2, false)

	assert.Equal(t, "global.test: test", app.Spec.Source.Helm.Values)
	assert.Equal(t, map[string]string{"annotation-key": "annotation-value"}, app.ObjectMeta.Annotations)
	assert.Equal(t, map[string]string{"label-key": "label-value"}, app.ObjectMeta.Labels)
}

func applicationsDeleteSyncPolicyTest(t *testing.T, applicationsSyncPolicy v1alpha1.ApplicationsSyncPolicy, recordBuffer int, allowPolicyOverride bool) v1alpha1.ApplicationList {

	scheme := runtime.NewScheme()
	err := v1alpha1.AddToScheme(scheme)
	assert.Nil(t, err)
	err = v1alpha1.AddToScheme(scheme)
	assert.Nil(t, err)

	defaultProject := v1alpha1.AppProject{
		ObjectMeta: metav1.ObjectMeta{Name: "default", Namespace: "argocd"},
		Spec:       v1alpha1.AppProjectSpec{SourceRepos: []string{"*"}, Destinations: []v1alpha1.ApplicationDestination{{Namespace: "*", Server: "https://good-cluster"}}},
	}
	appSet := v1alpha1.ApplicationSet{
		ObjectMeta: metav1.ObjectMeta{
			Name:      "name",
			Namespace: "argocd",
		},
		Spec: v1alpha1.ApplicationSetSpec{
			Generators: []v1alpha1.ApplicationSetGenerator{
				{
					List: &v1alpha1.ListGenerator{
						Elements: []apiextensionsv1.JSON{{
							Raw: []byte(`{"cluster": "good-cluster","url": "https://good-cluster"}`),
						}},
					},
				},
			},
			SyncPolicy: &v1alpha1.ApplicationSetSyncPolicy{
				ApplicationsSync: &applicationsSyncPolicy,
			},
			Template: v1alpha1.ApplicationSetTemplate{
				ApplicationSetTemplateMeta: v1alpha1.ApplicationSetTemplateMeta{
					Name:      "{{cluster}}",
					Namespace: "argocd",
				},
				Spec: v1alpha1.ApplicationSpec{
					Source:      &v1alpha1.ApplicationSource{RepoURL: "https://github.com/argoproj/argocd-example-apps", Path: "guestbook"},
					Project:     "default",
					Destination: v1alpha1.ApplicationDestination{Server: "{{url}}"},
				},
			},
		},
	}

	kubeclientset := kubefake.NewSimpleClientset()
	argoDBMock := dbmocks.ArgoDB{}
	argoObjs := []runtime.Object{&defaultProject}

	client := fake.NewClientBuilder().WithScheme(scheme).WithObjects(&appSet).Build()
	goodCluster := v1alpha1.Cluster{Server: "https://good-cluster", Name: "good-cluster"}
	argoDBMock.On("GetCluster", mock.Anything, "https://good-cluster").Return(&goodCluster, nil)
	argoDBMock.On("ListClusters", mock.Anything).Return(&v1alpha1.ClusterList{Items: []v1alpha1.Cluster{
		goodCluster,
	}}, nil)

	r := ApplicationSetReconciler{
		Client:   client,
		Scheme:   scheme,
		Renderer: &utils.Render{},
		Recorder: record.NewFakeRecorder(recordBuffer),
		Generators: map[string]generators.Generator{
			"List": generators.NewListGenerator(),
		},
		ArgoDB:               &argoDBMock,
		ArgoCDNamespace:      "argocd",
		ArgoAppClientset:     appclientset.NewSimpleClientset(argoObjs...),
		KubeClientset:        kubeclientset,
		Policy:               v1alpha1.ApplicationsSyncPolicySync,
		EnablePolicyOverride: allowPolicyOverride,
	}

	req := ctrl.Request{
		NamespacedName: types.NamespacedName{
			Namespace: "argocd",
			Name:      "name",
		},
	}

	// Verify that on validation error, no error is returned, but the object is requeued
	resCreate, err := r.Reconcile(context.Background(), req)
	assert.Nil(t, err)
	assert.True(t, resCreate.RequeueAfter == 0)

	var app v1alpha1.Application

	// make sure good app got created
	err = r.Client.Get(context.TODO(), crtclient.ObjectKey{Namespace: "argocd", Name: "good-cluster"}, &app)
	assert.Nil(t, err)
	assert.Equal(t, app.Name, "good-cluster")

	// Update resource
	var retrievedApplicationSet v1alpha1.ApplicationSet
	err = r.Client.Get(context.TODO(), crtclient.ObjectKey{Namespace: "argocd", Name: "name"}, &retrievedApplicationSet)
	assert.Nil(t, err)
	retrievedApplicationSet.Spec.Generators = []v1alpha1.ApplicationSetGenerator{
		{
			List: &v1alpha1.ListGenerator{
				Elements: []apiextensionsv1.JSON{},
			},
		},
	}

	err = r.Client.Update(context.TODO(), &retrievedApplicationSet)
	assert.Nil(t, err)

	resUpdate, err := r.Reconcile(context.Background(), req)
	assert.Nil(t, err)

	var apps v1alpha1.ApplicationList

	err = r.Client.List(context.TODO(), &apps)
	assert.Nil(t, err)
	assert.True(t, resUpdate.RequeueAfter == 0)

	return apps
}

func TestDeleteNotPerformedWithSyncPolicyCreateOnly(t *testing.T) {

	applicationsSyncPolicy := v1alpha1.ApplicationsSyncPolicyCreateOnly

	apps := applicationsDeleteSyncPolicyTest(t, applicationsSyncPolicy, 1, true)

	assert.Equal(t, "good-cluster", apps.Items[0].Name)
}

func TestDeleteNotPerformedWithSyncPolicyCreateUpdate(t *testing.T) {

	applicationsSyncPolicy := v1alpha1.ApplicationsSyncPolicyCreateUpdate

	apps := applicationsDeleteSyncPolicyTest(t, applicationsSyncPolicy, 2, true)

	assert.Equal(t, "good-cluster", apps.Items[0].Name)
}

func TestDeletePerformedWithSyncPolicyCreateDelete(t *testing.T) {

	applicationsSyncPolicy := v1alpha1.ApplicationsSyncPolicyCreateDelete

	apps := applicationsDeleteSyncPolicyTest(t, applicationsSyncPolicy, 3, true)

	assert.Equal(t, 0, len(apps.Items))
}

func TestDeletePerformedWithSyncPolicySync(t *testing.T) {

	applicationsSyncPolicy := v1alpha1.ApplicationsSyncPolicySync

	apps := applicationsDeleteSyncPolicyTest(t, applicationsSyncPolicy, 3, true)

	assert.Equal(t, 0, len(apps.Items))
}

func TestDeletePerformedWithSyncPolicyCreateOnlyAndAllowPolicyOverrideFalse(t *testing.T) {

	applicationsSyncPolicy := v1alpha1.ApplicationsSyncPolicyCreateOnly

	apps := applicationsDeleteSyncPolicyTest(t, applicationsSyncPolicy, 3, false)

	assert.Equal(t, 0, len(apps.Items))
}

// Test app generation from a go template application set using a pull request generator
func TestGenerateAppsUsingPullRequestGenerator(t *testing.T) {
	scheme := runtime.NewScheme()
	client := fake.NewClientBuilder().WithScheme(scheme).Build()

	for _, cases := range []struct {
		name        string
		params      []map[string]interface{}
		template    v1alpha1.ApplicationSetTemplate
		expectedApp []v1alpha1.Application
	}{
		{
			name: "Generate an application from a go template application set manifest using a pull request generator",
			params: []map[string]interface{}{{
				"number":         "1",
				"branch":         "branch1",
				"branch_slug":    "branchSlug1",
				"head_sha":       "089d92cbf9ff857a39e6feccd32798ca700fb958",
				"head_short_sha": "089d92cb",
				"labels":         []string{"label1"}}},
			template: v1alpha1.ApplicationSetTemplate{
				ApplicationSetTemplateMeta: v1alpha1.ApplicationSetTemplateMeta{
					Name: "AppSet-{{.branch}}-{{.number}}",
					Labels: map[string]string{
						"app1": "{{index .labels 0}}",
					},
				},
				Spec: v1alpha1.ApplicationSpec{
					Source: &v1alpha1.ApplicationSource{
						RepoURL:        "https://testurl/testRepo",
						TargetRevision: "{{.head_short_sha}}",
					},
					Destination: v1alpha1.ApplicationDestination{
						Server:    "https://kubernetes.default.svc",
						Namespace: "AppSet-{{.branch_slug}}-{{.head_sha}}",
					},
				},
			},
			expectedApp: []v1alpha1.Application{
				{
					ObjectMeta: metav1.ObjectMeta{
						Name: "AppSet-branch1-1",
						Labels: map[string]string{
							"app1": "label1",
						},
					},
					Spec: v1alpha1.ApplicationSpec{
						Source: &v1alpha1.ApplicationSource{
							RepoURL:        "https://testurl/testRepo",
							TargetRevision: "089d92cb",
						},
						Destination: v1alpha1.ApplicationDestination{
							Server:    "https://kubernetes.default.svc",
							Namespace: "AppSet-branchSlug1-089d92cbf9ff857a39e6feccd32798ca700fb958",
						},
					},
				},
			},
		},
	} {

		t.Run(cases.name, func(t *testing.T) {

			generatorMock := generatorMock{}
			generator := v1alpha1.ApplicationSetGenerator{
				PullRequest: &v1alpha1.PullRequestGenerator{},
			}

			generatorMock.On("GenerateParams", &generator).
				Return(cases.params, nil)

			generatorMock.On("GetTemplate", &generator).
				Return(&cases.template, nil)

			appSetReconciler := ApplicationSetReconciler{
				Client:   client,
				Scheme:   scheme,
				Recorder: record.NewFakeRecorder(1),
				Generators: map[string]generators.Generator{
					"PullRequest": &generatorMock,
				},
				Renderer:      &utils.Render{},
				KubeClientset: kubefake.NewSimpleClientset(),
			}

			gotApp, _, _ := appSetReconciler.generateApplications(v1alpha1.ApplicationSet{
				Spec: v1alpha1.ApplicationSetSpec{
					GoTemplate: true,
					Generators: []v1alpha1.ApplicationSetGenerator{{
						PullRequest: &v1alpha1.PullRequestGenerator{},
					}},
					Template: cases.template,
				},
			},
			)
			assert.EqualValues(t, cases.expectedApp[0].ObjectMeta.Name, gotApp[0].ObjectMeta.Name)
			assert.EqualValues(t, cases.expectedApp[0].Spec.Source.TargetRevision, gotApp[0].Spec.Source.TargetRevision)
			assert.EqualValues(t, cases.expectedApp[0].Spec.Destination.Namespace, gotApp[0].Spec.Destination.Namespace)
			assert.True(t, collections.StringMapsEqual(cases.expectedApp[0].ObjectMeta.Labels, gotApp[0].ObjectMeta.Labels))
		})
	}
}

func TestPolicies(t *testing.T) {
	scheme := runtime.NewScheme()
	err := v1alpha1.AddToScheme(scheme)
	assert.Nil(t, err)

	err = v1alpha1.AddToScheme(scheme)
	assert.Nil(t, err)

	defaultProject := v1alpha1.AppProject{
		ObjectMeta: metav1.ObjectMeta{Name: "default", Namespace: "argocd"},
		Spec:       v1alpha1.AppProjectSpec{SourceRepos: []string{"*"}, Destinations: []v1alpha1.ApplicationDestination{{Namespace: "*", Server: "https://kubernetes.default.svc"}}},
	}
	myCluster := v1alpha1.Cluster{
		Server: "https://kubernetes.default.svc",
		Name:   "my-cluster",
	}

	kubeclientset := kubefake.NewSimpleClientset()
	argoDBMock := dbmocks.ArgoDB{}
	argoDBMock.On("GetCluster", mock.Anything, "https://kubernetes.default.svc").Return(&myCluster, nil)
	argoObjs := []runtime.Object{&defaultProject}

	for _, c := range []struct {
		name          string
		policyName    string
		allowedUpdate bool
		allowedDelete bool
	}{
		{
			name:          "Apps are allowed to update and delete",
			policyName:    "sync",
			allowedUpdate: true,
			allowedDelete: true,
		},
		{
			name:          "Apps are not allowed to update and delete",
			policyName:    "create-only",
			allowedUpdate: false,
			allowedDelete: false,
		},
		{
			name:          "Apps are allowed to update, not allowed to delete",
			policyName:    "create-update",
			allowedUpdate: true,
			allowedDelete: false,
		},
		{
			name:          "Apps are allowed to delete, not allowed to update",
			policyName:    "create-delete",
			allowedUpdate: false,
			allowedDelete: true,
		},
	} {
		t.Run(c.name, func(t *testing.T) {
			policy := utils.Policies[c.policyName]
			assert.NotNil(t, policy)

			appSet := v1alpha1.ApplicationSet{
				ObjectMeta: metav1.ObjectMeta{
					Name:      "name",
					Namespace: "argocd",
				},
				Spec: v1alpha1.ApplicationSetSpec{
					GoTemplate: true,
					Generators: []v1alpha1.ApplicationSetGenerator{
						{
							List: &v1alpha1.ListGenerator{
								Elements: []apiextensionsv1.JSON{
									{
										Raw: []byte(`{"name": "my-app"}`),
									},
								},
							},
						},
					},
					Template: v1alpha1.ApplicationSetTemplate{
						ApplicationSetTemplateMeta: v1alpha1.ApplicationSetTemplateMeta{
							Name:      "{{.name}}",
							Namespace: "argocd",
							Annotations: map[string]string{
								"key": "value",
							},
						},
						Spec: v1alpha1.ApplicationSpec{
							Source:      &v1alpha1.ApplicationSource{RepoURL: "https://github.com/argoproj/argocd-example-apps", Path: "guestbook"},
							Project:     "default",
							Destination: v1alpha1.ApplicationDestination{Server: "https://kubernetes.default.svc"},
						},
					},
				},
			}

			client := fake.NewClientBuilder().WithScheme(scheme).WithObjects(&appSet).WithIndex(&v1alpha1.Application{}, ".metadata.controller", appControllerIndexer).Build()

			r := ApplicationSetReconciler{
				Client:   client,
				Scheme:   scheme,
				Renderer: &utils.Render{},
				Recorder: record.NewFakeRecorder(10),
				Generators: map[string]generators.Generator{
					"List": generators.NewListGenerator(),
				},
				ArgoDB:           &argoDBMock,
				ArgoCDNamespace:  "argocd",
				ArgoAppClientset: appclientset.NewSimpleClientset(argoObjs...),
				KubeClientset:    kubeclientset,
				Policy:           policy,
			}

			req := ctrl.Request{
				NamespacedName: types.NamespacedName{
					Namespace: "argocd",
					Name:      "name",
				},
			}

			// Check if Application is created
			res, err := r.Reconcile(context.Background(), req)
			assert.Nil(t, err)
			assert.True(t, res.RequeueAfter == 0)

			var app v1alpha1.Application
			err = r.Client.Get(context.TODO(), crtclient.ObjectKey{Namespace: "argocd", Name: "my-app"}, &app)
			assert.NoError(t, err)
			assert.Equal(t, app.Annotations["key"], "value")

			// Check if Application is updated
			app.Annotations["key"] = "edited"
			err = r.Client.Update(context.TODO(), &app)
			assert.NoError(t, err)

			res, err = r.Reconcile(context.Background(), req)
			assert.Nil(t, err)
			assert.True(t, res.RequeueAfter == 0)

			err = r.Client.Get(context.TODO(), crtclient.ObjectKey{Namespace: "argocd", Name: "my-app"}, &app)
			assert.NoError(t, err)

			if c.allowedUpdate {
				assert.Equal(t, app.Annotations["key"], "value")
			} else {
				assert.Equal(t, app.Annotations["key"], "edited")
			}

			// Check if Application is deleted
			err = r.Client.Get(context.TODO(), crtclient.ObjectKey{Namespace: "argocd", Name: "name"}, &appSet)
			assert.NoError(t, err)
			appSet.Spec.Generators[0] = v1alpha1.ApplicationSetGenerator{
				List: &v1alpha1.ListGenerator{
					Elements: []apiextensionsv1.JSON{},
				},
			}
			err = r.Client.Update(context.TODO(), &appSet)
			assert.NoError(t, err)

			res, err = r.Reconcile(context.Background(), req)
			assert.Nil(t, err)
			assert.True(t, res.RequeueAfter == 0)

			err = r.Client.Get(context.TODO(), crtclient.ObjectKey{Namespace: "argocd", Name: "my-app"}, &app)
			assert.NoError(t, err)
			if c.allowedDelete {
				assert.NotNil(t, app.DeletionTimestamp)
			} else {
				assert.Nil(t, app.DeletionTimestamp)
			}
		})
	}
}

func TestSetApplicationSetApplicationStatus(t *testing.T) {
	scheme := runtime.NewScheme()
	err := v1alpha1.AddToScheme(scheme)
	assert.Nil(t, err)
	err = v1alpha1.AddToScheme(scheme)
	assert.Nil(t, err)

	kubeclientset := kubefake.NewSimpleClientset([]runtime.Object{}...)
	argoDBMock := dbmocks.ArgoDB{}
	argoObjs := []runtime.Object{}

	for _, cc := range []struct {
		name                string
		appSet              v1alpha1.ApplicationSet
		appStatuses         []v1alpha1.ApplicationSetApplicationStatus
		expectedAppStatuses []v1alpha1.ApplicationSetApplicationStatus
	}{
		{
			name: "sets a single appstatus",
			appSet: v1alpha1.ApplicationSet{
				ObjectMeta: metav1.ObjectMeta{
					Name:      "name",
					Namespace: "argocd",
				},
				Spec: v1alpha1.ApplicationSetSpec{
					Generators: []v1alpha1.ApplicationSetGenerator{
						{List: &v1alpha1.ListGenerator{
							Elements: []apiextensionsv1.JSON{{
								Raw: []byte(`{"cluster": "my-cluster","url": "https://kubernetes.default.svc"}`),
							}},
						}},
					},
					Template: v1alpha1.ApplicationSetTemplate{},
				},
			},
			appStatuses: []v1alpha1.ApplicationSetApplicationStatus{
				{
					Application: "app1",
					Message:     "testing SetApplicationSetApplicationStatus to Healthy",
					Status:      "Healthy",
				},
			},
			expectedAppStatuses: []v1alpha1.ApplicationSetApplicationStatus{
				{
					Application: "app1",
					Message:     "testing SetApplicationSetApplicationStatus to Healthy",
					Status:      "Healthy",
				},
			},
		},
		{
			name: "removes an appstatus",
			appSet: v1alpha1.ApplicationSet{
				ObjectMeta: metav1.ObjectMeta{
					Name:      "name",
					Namespace: "argocd",
				},
				Spec: v1alpha1.ApplicationSetSpec{
					Generators: []v1alpha1.ApplicationSetGenerator{
						{List: &v1alpha1.ListGenerator{
							Elements: []apiextensionsv1.JSON{{
								Raw: []byte(`{"cluster": "my-cluster","url": "https://kubernetes.default.svc"}`),
							}},
						}},
					},
					Template: v1alpha1.ApplicationSetTemplate{},
				},
				Status: v1alpha1.ApplicationSetStatus{
					ApplicationStatus: []v1alpha1.ApplicationSetApplicationStatus{
						{
							Application: "app1",
							Message:     "testing SetApplicationSetApplicationStatus to Healthy",
							Status:      "Healthy",
						},
					},
				},
			},
			appStatuses:         []v1alpha1.ApplicationSetApplicationStatus{},
			expectedAppStatuses: nil,
		},
	} {

		t.Run(cc.name, func(t *testing.T) {

			client := fake.NewClientBuilder().WithScheme(scheme).WithObjects(&cc.appSet).Build()

			r := ApplicationSetReconciler{
				Client:   client,
				Scheme:   scheme,
				Renderer: &utils.Render{},
				Recorder: record.NewFakeRecorder(1),
				Generators: map[string]generators.Generator{
					"List": generators.NewListGenerator(),
				},
				ArgoDB:           &argoDBMock,
				ArgoAppClientset: appclientset.NewSimpleClientset(argoObjs...),
				KubeClientset:    kubeclientset,
			}

			err = r.setAppSetApplicationStatus(context.TODO(), &cc.appSet, cc.appStatuses)
			assert.Nil(t, err)

			assert.Equal(t, cc.expectedAppStatuses, cc.appSet.Status.ApplicationStatus)
		})
	}
}

func TestBuildAppDependencyList(t *testing.T) {

	scheme := runtime.NewScheme()
	err := v1alpha1.AddToScheme(scheme)
	assert.Nil(t, err)

	err = v1alpha1.AddToScheme(scheme)
	assert.Nil(t, err)

	client := fake.NewClientBuilder().WithScheme(scheme).Build()

	for _, cc := range []struct {
		name            string
		appSet          v1alpha1.ApplicationSet
		apps            []v1alpha1.Application
		expectedList    [][]string
		expectedStepMap map[string]int
	}{
		{
			name: "handles an empty set of applications and no strategy",
			appSet: v1alpha1.ApplicationSet{
				ObjectMeta: metav1.ObjectMeta{
					Name:      "name",
					Namespace: "argocd",
				},
				Spec: v1alpha1.ApplicationSetSpec{},
			},
			apps:            []v1alpha1.Application{},
			expectedList:    [][]string{},
			expectedStepMap: map[string]int{},
		},
		{
			name: "handles an empty set of applications and ignores AllAtOnce strategy",
			appSet: v1alpha1.ApplicationSet{
				ObjectMeta: metav1.ObjectMeta{
					Name:      "name",
					Namespace: "argocd",
				},
				Spec: v1alpha1.ApplicationSetSpec{
					Strategy: &v1alpha1.ApplicationSetStrategy{
						Type: "AllAtOnce",
					},
				},
			},
			apps:            []v1alpha1.Application{},
			expectedList:    [][]string{},
			expectedStepMap: map[string]int{},
		},
		{
			name: "handles an empty set of applications with good 'In' selectors",
			appSet: v1alpha1.ApplicationSet{
				ObjectMeta: metav1.ObjectMeta{
					Name:      "name",
					Namespace: "argocd",
				},
				Spec: v1alpha1.ApplicationSetSpec{
					Strategy: &v1alpha1.ApplicationSetStrategy{
						Type: "RollingSync",
						RollingSync: &v1alpha1.ApplicationSetRolloutStrategy{
							Steps: []v1alpha1.ApplicationSetRolloutStep{
								{
									MatchExpressions: []v1alpha1.ApplicationMatchExpression{
										{
											Key:      "env",
											Operator: "In",
											Values: []string{
												"dev",
											},
										},
									},
								},
							},
						},
					},
				},
			},
			apps: []v1alpha1.Application{},
			expectedList: [][]string{
				{},
			},
			expectedStepMap: map[string]int{},
		},
		{
			name: "handles selecting 1 application with 1 'In' selector",
			appSet: v1alpha1.ApplicationSet{
				ObjectMeta: metav1.ObjectMeta{
					Name:      "name",
					Namespace: "argocd",
				},
				Spec: v1alpha1.ApplicationSetSpec{
					Strategy: &v1alpha1.ApplicationSetStrategy{
						Type: "RollingSync",
						RollingSync: &v1alpha1.ApplicationSetRolloutStrategy{
							Steps: []v1alpha1.ApplicationSetRolloutStep{
								{
									MatchExpressions: []v1alpha1.ApplicationMatchExpression{
										{
											Key:      "env",
											Operator: "In",
											Values: []string{
												"dev",
											},
										},
									},
								},
							},
						},
					},
				},
			},
			apps: []v1alpha1.Application{
				{
					ObjectMeta: metav1.ObjectMeta{
						Name: "app-dev",
						Labels: map[string]string{
							"env": "dev",
						},
					},
				},
			},
			expectedList: [][]string{
				{"app-dev"},
			},
			expectedStepMap: map[string]int{
				"app-dev": 0,
			},
		},
		{
			name: "handles 'In' selectors that select no applications",
			appSet: v1alpha1.ApplicationSet{
				ObjectMeta: metav1.ObjectMeta{
					Name:      "name",
					Namespace: "argocd",
				},
				Spec: v1alpha1.ApplicationSetSpec{
					Strategy: &v1alpha1.ApplicationSetStrategy{
						Type: "RollingSync",
						RollingSync: &v1alpha1.ApplicationSetRolloutStrategy{
							Steps: []v1alpha1.ApplicationSetRolloutStep{
								{
									MatchExpressions: []v1alpha1.ApplicationMatchExpression{
										{
											Key:      "env",
											Operator: "In",
											Values: []string{
												"dev",
											},
										},
									},
								},
								{
									MatchExpressions: []v1alpha1.ApplicationMatchExpression{
										{
											Key:      "env",
											Operator: "In",
											Values: []string{
												"qa",
											},
										},
									},
								},
								{
									MatchExpressions: []v1alpha1.ApplicationMatchExpression{
										{
											Key:      "env",
											Operator: "In",
											Values: []string{
												"prod",
											},
										},
									},
								},
							},
						},
					},
				},
			},
			apps: []v1alpha1.Application{
				{
					ObjectMeta: metav1.ObjectMeta{
						Name: "app-qa",
						Labels: map[string]string{
							"env": "qa",
						},
					},
				},
				{
					ObjectMeta: metav1.ObjectMeta{
						Name: "app-prod",
						Labels: map[string]string{
							"env": "prod",
						},
					},
				},
			},
			expectedList: [][]string{
				{},
				{"app-qa"},
				{"app-prod"},
			},
			expectedStepMap: map[string]int{
				"app-qa":   1,
				"app-prod": 2,
			},
		},
		{
			name: "multiple 'In' selectors in the same matchExpression only select Applications that match all selectors",
			appSet: v1alpha1.ApplicationSet{
				ObjectMeta: metav1.ObjectMeta{
					Name:      "name",
					Namespace: "argocd",
				},
				Spec: v1alpha1.ApplicationSetSpec{
					Strategy: &v1alpha1.ApplicationSetStrategy{
						Type: "RollingSync",
						RollingSync: &v1alpha1.ApplicationSetRolloutStrategy{
							Steps: []v1alpha1.ApplicationSetRolloutStep{
								{
									MatchExpressions: []v1alpha1.ApplicationMatchExpression{
										{
											Key:      "region",
											Operator: "In",
											Values: []string{
												"us-east-2",
											},
										},
										{
											Key:      "env",
											Operator: "In",
											Values: []string{
												"qa",
											},
										},
									},
								},
							},
						},
					},
				},
			},
			apps: []v1alpha1.Application{
				{
					ObjectMeta: metav1.ObjectMeta{
						Name: "app-qa1",
						Labels: map[string]string{
							"env": "qa",
						},
					},
				},
				{
					ObjectMeta: metav1.ObjectMeta{
						Name: "app-qa2",
						Labels: map[string]string{
							"env":    "qa",
							"region": "us-east-2",
						},
					},
				},
			},
			expectedList: [][]string{
				{"app-qa2"},
			},
			expectedStepMap: map[string]int{
				"app-qa2": 0,
			},
		},
		{
			name: "multiple values in the same 'In' matchExpression can match on any value",
			appSet: v1alpha1.ApplicationSet{
				ObjectMeta: metav1.ObjectMeta{
					Name:      "name",
					Namespace: "argocd",
				},
				Spec: v1alpha1.ApplicationSetSpec{
					Strategy: &v1alpha1.ApplicationSetStrategy{
						Type: "RollingSync",
						RollingSync: &v1alpha1.ApplicationSetRolloutStrategy{
							Steps: []v1alpha1.ApplicationSetRolloutStep{
								{
									MatchExpressions: []v1alpha1.ApplicationMatchExpression{
										{
											Key:      "env",
											Operator: "In",
											Values: []string{
												"qa",
												"prod",
											},
										},
									},
								},
							},
						},
					},
				},
			},
			apps: []v1alpha1.Application{
				{
					ObjectMeta: metav1.ObjectMeta{
						Name: "app-dev",
						Labels: map[string]string{
							"env": "dev",
						},
					},
				},
				{
					ObjectMeta: metav1.ObjectMeta{
						Name: "app-qa",
						Labels: map[string]string{
							"env": "qa",
						},
					},
				},
				{
					ObjectMeta: metav1.ObjectMeta{
						Name: "app-prod",
						Labels: map[string]string{
							"env":    "prod",
							"region": "us-east-2",
						},
					},
				},
			},
			expectedList: [][]string{
				{"app-qa", "app-prod"},
			},
			expectedStepMap: map[string]int{
				"app-qa":   0,
				"app-prod": 0,
			},
		},
		{
			name: "handles an empty set of applications with good 'NotIn' selectors",
			appSet: v1alpha1.ApplicationSet{
				ObjectMeta: metav1.ObjectMeta{
					Name:      "name",
					Namespace: "argocd",
				},
				Spec: v1alpha1.ApplicationSetSpec{
					Strategy: &v1alpha1.ApplicationSetStrategy{
						Type: "RollingSync",
						RollingSync: &v1alpha1.ApplicationSetRolloutStrategy{
							Steps: []v1alpha1.ApplicationSetRolloutStep{
								{
									MatchExpressions: []v1alpha1.ApplicationMatchExpression{
										{
											Key:      "env",
											Operator: "In",
											Values: []string{
												"dev",
											},
										},
									},
								},
							},
						},
					},
				},
			},
			apps: []v1alpha1.Application{},
			expectedList: [][]string{
				{},
			},
			expectedStepMap: map[string]int{},
		},
		{
			name: "selects 1 application with 1 'NotIn' selector",
			appSet: v1alpha1.ApplicationSet{
				ObjectMeta: metav1.ObjectMeta{
					Name:      "name",
					Namespace: "argocd",
				},
				Spec: v1alpha1.ApplicationSetSpec{
					Strategy: &v1alpha1.ApplicationSetStrategy{
						Type: "RollingSync",
						RollingSync: &v1alpha1.ApplicationSetRolloutStrategy{
							Steps: []v1alpha1.ApplicationSetRolloutStep{
								{
									MatchExpressions: []v1alpha1.ApplicationMatchExpression{
										{
											Key:      "env",
											Operator: "NotIn",
											Values: []string{
												"qa",
											},
										},
									},
								},
							},
						},
					},
				},
			},
			apps: []v1alpha1.Application{
				{
					ObjectMeta: metav1.ObjectMeta{
						Name: "app-dev",
						Labels: map[string]string{
							"env": "dev",
						},
					},
				},
			},
			expectedList: [][]string{
				{"app-dev"},
			},
			expectedStepMap: map[string]int{
				"app-dev": 0,
			},
		},
		{
			name: "'NotIn' selectors that select no applications",
			appSet: v1alpha1.ApplicationSet{
				ObjectMeta: metav1.ObjectMeta{
					Name:      "name",
					Namespace: "argocd",
				},
				Spec: v1alpha1.ApplicationSetSpec{
					Strategy: &v1alpha1.ApplicationSetStrategy{
						Type: "RollingSync",
						RollingSync: &v1alpha1.ApplicationSetRolloutStrategy{
							Steps: []v1alpha1.ApplicationSetRolloutStep{
								{
									MatchExpressions: []v1alpha1.ApplicationMatchExpression{
										{
											Key:      "env",
											Operator: "NotIn",
											Values: []string{
												"dev",
											},
										},
									},
								},
							},
						},
					},
				},
			},
			apps: []v1alpha1.Application{
				{
					ObjectMeta: metav1.ObjectMeta{
						Name: "app-qa",
						Labels: map[string]string{
							"env": "qa",
						},
					},
				},
				{
					ObjectMeta: metav1.ObjectMeta{
						Name: "app-prod",
						Labels: map[string]string{
							"env": "prod",
						},
					},
				},
			},
			expectedList: [][]string{
				{"app-qa", "app-prod"},
			},
			expectedStepMap: map[string]int{
				"app-qa":   0,
				"app-prod": 0,
			},
		},
		{
			name: "multiple 'NotIn' selectors remove Applications with mising labels on any match",
			appSet: v1alpha1.ApplicationSet{
				ObjectMeta: metav1.ObjectMeta{
					Name:      "name",
					Namespace: "argocd",
				},
				Spec: v1alpha1.ApplicationSetSpec{
					Strategy: &v1alpha1.ApplicationSetStrategy{
						Type: "RollingSync",
						RollingSync: &v1alpha1.ApplicationSetRolloutStrategy{
							Steps: []v1alpha1.ApplicationSetRolloutStep{
								{
									MatchExpressions: []v1alpha1.ApplicationMatchExpression{
										{
											Key:      "region",
											Operator: "NotIn",
											Values: []string{
												"us-east-2",
											},
										},
										{
											Key:      "env",
											Operator: "NotIn",
											Values: []string{
												"qa",
											},
										},
									},
								},
							},
						},
					},
				},
			},
			apps: []v1alpha1.Application{
				{
					ObjectMeta: metav1.ObjectMeta{
						Name: "app-qa1",
						Labels: map[string]string{
							"env": "qa",
						},
					},
				},
				{
					ObjectMeta: metav1.ObjectMeta{
						Name: "app-qa2",
						Labels: map[string]string{
							"env":    "qa",
							"region": "us-east-2",
						},
					},
				},
			},
			expectedList: [][]string{
				{},
			},
			expectedStepMap: map[string]int{},
		},
		{
			name: "multiple 'NotIn' selectors filter all matching Applications",
			appSet: v1alpha1.ApplicationSet{
				ObjectMeta: metav1.ObjectMeta{
					Name:      "name",
					Namespace: "argocd",
				},
				Spec: v1alpha1.ApplicationSetSpec{
					Strategy: &v1alpha1.ApplicationSetStrategy{
						Type: "RollingSync",
						RollingSync: &v1alpha1.ApplicationSetRolloutStrategy{
							Steps: []v1alpha1.ApplicationSetRolloutStep{
								{
									MatchExpressions: []v1alpha1.ApplicationMatchExpression{
										{
											Key:      "region",
											Operator: "NotIn",
											Values: []string{
												"us-east-2",
											},
										},
										{
											Key:      "env",
											Operator: "NotIn",
											Values: []string{
												"qa",
											},
										},
									},
								},
							},
						},
					},
				},
			},
			apps: []v1alpha1.Application{
				{
					ObjectMeta: metav1.ObjectMeta{
						Name: "app-qa1",
						Labels: map[string]string{
							"env":    "qa",
							"region": "us-east-1",
						},
					},
				},
				{
					ObjectMeta: metav1.ObjectMeta{
						Name: "app-qa2",
						Labels: map[string]string{
							"env":    "qa",
							"region": "us-east-2",
						},
					},
				},
				{
					ObjectMeta: metav1.ObjectMeta{
						Name: "app-prod1",
						Labels: map[string]string{
							"env":    "prod",
							"region": "us-east-1",
						},
					},
				},
				{
					ObjectMeta: metav1.ObjectMeta{
						Name: "app-prod2",
						Labels: map[string]string{
							"env":    "prod",
							"region": "us-east-2",
						},
					},
				},
			},
			expectedList: [][]string{
				{"app-prod1"},
			},
			expectedStepMap: map[string]int{
				"app-prod1": 0,
			},
		},
		{
			name: "multiple values in the same 'NotIn' matchExpression exclude a match from any value",
			appSet: v1alpha1.ApplicationSet{
				ObjectMeta: metav1.ObjectMeta{
					Name:      "name",
					Namespace: "argocd",
				},
				Spec: v1alpha1.ApplicationSetSpec{
					Strategy: &v1alpha1.ApplicationSetStrategy{
						Type: "RollingSync",
						RollingSync: &v1alpha1.ApplicationSetRolloutStrategy{
							Steps: []v1alpha1.ApplicationSetRolloutStep{
								{
									MatchExpressions: []v1alpha1.ApplicationMatchExpression{
										{
											Key:      "env",
											Operator: "NotIn",
											Values: []string{
												"qa",
												"prod",
											},
										},
									},
								},
							},
						},
					},
				},
			},
			apps: []v1alpha1.Application{
				{
					ObjectMeta: metav1.ObjectMeta{
						Name: "app-dev",
						Labels: map[string]string{
							"env": "dev",
						},
					},
				},
				{
					ObjectMeta: metav1.ObjectMeta{
						Name: "app-qa",
						Labels: map[string]string{
							"env": "qa",
						},
					},
				},
				{
					ObjectMeta: metav1.ObjectMeta{
						Name: "app-prod",
						Labels: map[string]string{
							"env":    "prod",
							"region": "us-east-2",
						},
					},
				},
			},
			expectedList: [][]string{
				{"app-dev"},
			},
			expectedStepMap: map[string]int{
				"app-dev": 0,
			},
		},
		{
			name: "in a mix of 'In' and 'NotIn' selectors, 'NotIn' takes precedence",
			appSet: v1alpha1.ApplicationSet{
				ObjectMeta: metav1.ObjectMeta{
					Name:      "name",
					Namespace: "argocd",
				},
				Spec: v1alpha1.ApplicationSetSpec{
					Strategy: &v1alpha1.ApplicationSetStrategy{
						Type: "RollingSync",
						RollingSync: &v1alpha1.ApplicationSetRolloutStrategy{
							Steps: []v1alpha1.ApplicationSetRolloutStep{
								{
									MatchExpressions: []v1alpha1.ApplicationMatchExpression{
										{
											Key:      "env",
											Operator: "In",
											Values: []string{
												"qa",
												"prod",
											},
										},
										{
											Key:      "region",
											Operator: "NotIn",
											Values: []string{
												"us-west-2",
											},
										},
									},
								},
							},
						},
					},
				},
			},
			apps: []v1alpha1.Application{
				{
					ObjectMeta: metav1.ObjectMeta{
						Name: "app-dev",
						Labels: map[string]string{
							"env": "dev",
						},
					},
				},
				{
					ObjectMeta: metav1.ObjectMeta{
						Name: "app-qa1",
						Labels: map[string]string{
							"env":    "qa",
							"region": "us-west-2",
						},
					},
				},
				{
					ObjectMeta: metav1.ObjectMeta{
						Name: "app-qa2",
						Labels: map[string]string{
							"env":    "qa",
							"region": "us-east-2",
						},
					},
				},
			},
			expectedList: [][]string{
				{"app-qa2"},
			},
			expectedStepMap: map[string]int{
				"app-qa2": 0,
			},
		},
	} {

		t.Run(cc.name, func(t *testing.T) {

			kubeclientset := kubefake.NewSimpleClientset([]runtime.Object{}...)
			argoDBMock := dbmocks.ArgoDB{}
			argoObjs := []runtime.Object{}

			r := ApplicationSetReconciler{
				Client:           client,
				Scheme:           scheme,
				Recorder:         record.NewFakeRecorder(1),
				Generators:       map[string]generators.Generator{},
				ArgoDB:           &argoDBMock,
				ArgoAppClientset: appclientset.NewSimpleClientset(argoObjs...),
				KubeClientset:    kubeclientset,
			}

			appDependencyList, appStepMap, err := r.buildAppDependencyList(context.TODO(), cc.appSet, cc.apps)
			assert.Equal(t, err, nil, "expected no errors, but errors occured")
			assert.Equal(t, cc.expectedList, appDependencyList, "expected appDependencyList did not match actual")
			assert.Equal(t, cc.expectedStepMap, appStepMap, "expected appStepMap did not match actual")
		})
	}
}

func TestBuildAppSyncMap(t *testing.T) {

	scheme := runtime.NewScheme()
	err := v1alpha1.AddToScheme(scheme)
	assert.Nil(t, err)

	err = v1alpha1.AddToScheme(scheme)
	assert.Nil(t, err)

	client := fake.NewClientBuilder().WithScheme(scheme).Build()

	for _, cc := range []struct {
		name              string
		appSet            v1alpha1.ApplicationSet
		appMap            map[string]v1alpha1.Application
		appDependencyList [][]string
		expectedMap       map[string]bool
	}{
		{
			name: "handles an empty app dependency list",
			appSet: v1alpha1.ApplicationSet{
				ObjectMeta: metav1.ObjectMeta{
					Name:      "name",
					Namespace: "argocd",
				},
				Spec: v1alpha1.ApplicationSetSpec{
					Strategy: &v1alpha1.ApplicationSetStrategy{
						Type:        "RollingSync",
						RollingSync: &v1alpha1.ApplicationSetRolloutStrategy{},
					},
				},
			},
			appDependencyList: [][]string{},
			expectedMap:       map[string]bool{},
		},
		{
			name: "handles two applications with no statuses",
			appSet: v1alpha1.ApplicationSet{
				ObjectMeta: metav1.ObjectMeta{
					Name:      "name",
					Namespace: "argocd",
				},
				Spec: v1alpha1.ApplicationSetSpec{
					Strategy: &v1alpha1.ApplicationSetStrategy{
						Type:        "RollingSync",
						RollingSync: &v1alpha1.ApplicationSetRolloutStrategy{},
					},
				},
			},
			appDependencyList: [][]string{
				{"app1"},
				{"app2"},
			},
			expectedMap: map[string]bool{
				"app1": true,
				"app2": false,
			},
		},
		{
			name: "handles applications after an empty selection",
			appSet: v1alpha1.ApplicationSet{
				ObjectMeta: metav1.ObjectMeta{
					Name:      "name",
					Namespace: "argocd",
				},
				Spec: v1alpha1.ApplicationSetSpec{
					Strategy: &v1alpha1.ApplicationSetStrategy{
						Type:        "RollingSync",
						RollingSync: &v1alpha1.ApplicationSetRolloutStrategy{},
					},
				},
			},
			appDependencyList: [][]string{
				{},
				{"app1", "app2"},
			},
			expectedMap: map[string]bool{
				"app1": true,
				"app2": true,
			},
		},
		{
			name: "handles RollingSync applications that are healthy and have no changes",
			appSet: v1alpha1.ApplicationSet{
				ObjectMeta: metav1.ObjectMeta{
					Name:      "name",
					Namespace: "argocd",
				},
				Spec: v1alpha1.ApplicationSetSpec{
					Strategy: &v1alpha1.ApplicationSetStrategy{
						Type:        "RollingSync",
						RollingSync: &v1alpha1.ApplicationSetRolloutStrategy{},
					},
				},
				Status: v1alpha1.ApplicationSetStatus{
					ApplicationStatus: []v1alpha1.ApplicationSetApplicationStatus{
						{
							Application: "app1",
							Status:      "Healthy",
						},
						{
							Application: "app2",
							Status:      "Healthy",
						},
					},
				},
			},
			appMap: map[string]v1alpha1.Application{
				"app1": {
					ObjectMeta: metav1.ObjectMeta{
						Name: "app1",
					},
					Status: v1alpha1.ApplicationStatus{
						Health: v1alpha1.HealthStatus{
							Status: health.HealthStatusHealthy,
						},
						OperationState: &v1alpha1.OperationState{
							Phase: common.OperationSucceeded,
						},
						Sync: v1alpha1.SyncStatus{
							Status: v1alpha1.SyncStatusCodeSynced,
						},
					},
				},
				"app2": {
					ObjectMeta: metav1.ObjectMeta{
						Name: "app2",
					},
					Status: v1alpha1.ApplicationStatus{
						Health: v1alpha1.HealthStatus{
							Status: health.HealthStatusHealthy,
						},
						OperationState: &v1alpha1.OperationState{
							Phase: common.OperationSucceeded,
						},
						Sync: v1alpha1.SyncStatus{
							Status: v1alpha1.SyncStatusCodeSynced,
						},
					},
				},
			},
			appDependencyList: [][]string{
				{"app1"},
				{"app2"},
			},
			expectedMap: map[string]bool{
				"app1": true,
				"app2": true,
			},
		},
		{
			name: "blocks RollingSync applications that are healthy and have no changes, but are still pending",
			appSet: v1alpha1.ApplicationSet{
				ObjectMeta: metav1.ObjectMeta{
					Name:      "name",
					Namespace: "argocd",
				},
				Spec: v1alpha1.ApplicationSetSpec{
					Strategy: &v1alpha1.ApplicationSetStrategy{
						Type:        "RollingSync",
						RollingSync: &v1alpha1.ApplicationSetRolloutStrategy{},
					},
				},
				Status: v1alpha1.ApplicationSetStatus{
					ApplicationStatus: []v1alpha1.ApplicationSetApplicationStatus{
						{
							Application: "app1",
							Status:      "Pending",
						},
						{
							Application: "app2",
							Status:      "Healthy",
						},
					},
				},
			},
			appMap: map[string]v1alpha1.Application{
				"app1": {
					ObjectMeta: metav1.ObjectMeta{
						Name: "app1",
					},
					Status: v1alpha1.ApplicationStatus{
						Health: v1alpha1.HealthStatus{
							Status: health.HealthStatusHealthy,
						},
						OperationState: &v1alpha1.OperationState{
							Phase: common.OperationSucceeded,
						},
						Sync: v1alpha1.SyncStatus{
							Status: v1alpha1.SyncStatusCodeSynced,
						},
					},
				},
				"app2": {
					ObjectMeta: metav1.ObjectMeta{
						Name: "app2",
					},
					Status: v1alpha1.ApplicationStatus{
						Health: v1alpha1.HealthStatus{
							Status: health.HealthStatusHealthy,
						},
						OperationState: &v1alpha1.OperationState{
							Phase: common.OperationSucceeded,
						},
						Sync: v1alpha1.SyncStatus{
							Status: v1alpha1.SyncStatusCodeSynced,
						},
					},
				},
			},
			appDependencyList: [][]string{
				{"app1"},
				{"app2"},
			},
			expectedMap: map[string]bool{
				"app1": true,
				"app2": false,
			},
		},
		{
			name: "handles RollingSync applications that are up to date and healthy, but still syncing",
			appSet: v1alpha1.ApplicationSet{
				ObjectMeta: metav1.ObjectMeta{
					Name:      "name",
					Namespace: "argocd",
				},
				Spec: v1alpha1.ApplicationSetSpec{
					Strategy: &v1alpha1.ApplicationSetStrategy{
						Type:        "RollingSync",
						RollingSync: &v1alpha1.ApplicationSetRolloutStrategy{},
					},
				},
				Status: v1alpha1.ApplicationSetStatus{
					ApplicationStatus: []v1alpha1.ApplicationSetApplicationStatus{
						{
							Application: "app1",
							Status:      "Progressing",
						},
						{
							Application: "app2",
							Status:      "Progressing",
						},
					},
				},
			},
			appMap: map[string]v1alpha1.Application{
				"app1": {
					ObjectMeta: metav1.ObjectMeta{
						Name: "app1",
					},
					Status: v1alpha1.ApplicationStatus{
						Health: v1alpha1.HealthStatus{
							Status: health.HealthStatusHealthy,
						},
						OperationState: &v1alpha1.OperationState{
							Phase: common.OperationRunning,
						},
						Sync: v1alpha1.SyncStatus{
							Status: v1alpha1.SyncStatusCodeSynced,
						},
					},
				},
				"app2": {
					ObjectMeta: metav1.ObjectMeta{
						Name: "app2",
					},
					Status: v1alpha1.ApplicationStatus{
						Health: v1alpha1.HealthStatus{
							Status: health.HealthStatusHealthy,
						},
						OperationState: &v1alpha1.OperationState{
							Phase: common.OperationRunning,
						},
						Sync: v1alpha1.SyncStatus{
							Status: v1alpha1.SyncStatusCodeSynced,
						},
					},
				},
			},
			appDependencyList: [][]string{
				{"app1"},
				{"app2"},
			},
			expectedMap: map[string]bool{
				"app1": true,
				"app2": false,
			},
		},
		{
			name: "handles RollingSync applications that are up to date and synced, but degraded",
			appSet: v1alpha1.ApplicationSet{
				ObjectMeta: metav1.ObjectMeta{
					Name:      "name",
					Namespace: "argocd",
				},
				Spec: v1alpha1.ApplicationSetSpec{
					Strategy: &v1alpha1.ApplicationSetStrategy{
						Type:        "RollingSync",
						RollingSync: &v1alpha1.ApplicationSetRolloutStrategy{},
					},
				},
				Status: v1alpha1.ApplicationSetStatus{
					ApplicationStatus: []v1alpha1.ApplicationSetApplicationStatus{
						{
							Application: "app1",
							Status:      "Progressing",
						},
						{
							Application: "app2",
							Status:      "Progressing",
						},
					},
				},
			},
			appMap: map[string]v1alpha1.Application{
				"app1": {
					ObjectMeta: metav1.ObjectMeta{
						Name: "app1",
					},
					Status: v1alpha1.ApplicationStatus{
						Health: v1alpha1.HealthStatus{
							Status: health.HealthStatusDegraded,
						},
						OperationState: &v1alpha1.OperationState{
							Phase: common.OperationRunning,
						},
						Sync: v1alpha1.SyncStatus{
							Status: v1alpha1.SyncStatusCodeSynced,
						},
					},
				},
				"app2": {
					ObjectMeta: metav1.ObjectMeta{
						Name: "app2",
					},
					Status: v1alpha1.ApplicationStatus{
						Health: v1alpha1.HealthStatus{
							Status: health.HealthStatusDegraded,
						},
						OperationState: &v1alpha1.OperationState{
							Phase: common.OperationRunning,
						},
						Sync: v1alpha1.SyncStatus{
							Status: v1alpha1.SyncStatusCodeSynced,
						},
					},
				},
			},
			appDependencyList: [][]string{
				{"app1"},
				{"app2"},
			},
			expectedMap: map[string]bool{
				"app1": true,
				"app2": false,
			},
		},
		{
			name: "handles RollingSync applications that are OutOfSync and healthy",
			appSet: v1alpha1.ApplicationSet{
				ObjectMeta: metav1.ObjectMeta{
					Name:      "name",
					Namespace: "argocd",
				},
				Spec: v1alpha1.ApplicationSetSpec{
					Strategy: &v1alpha1.ApplicationSetStrategy{
						Type:        "RollingSync",
						RollingSync: &v1alpha1.ApplicationSetRolloutStrategy{},
					},
				},
				Status: v1alpha1.ApplicationSetStatus{
					ApplicationStatus: []v1alpha1.ApplicationSetApplicationStatus{
						{
							Application: "app1",
							Status:      "Healthy",
						},
						{
							Application: "app2",
							Status:      "Healthy",
						},
					},
				},
			},
			appDependencyList: [][]string{
				{"app1"},
				{"app2"},
			},
			appMap: map[string]v1alpha1.Application{
				"app1": {
					ObjectMeta: metav1.ObjectMeta{
						Name: "app1",
					},
					Status: v1alpha1.ApplicationStatus{
						Health: v1alpha1.HealthStatus{
							Status: health.HealthStatusHealthy,
						},
						OperationState: &v1alpha1.OperationState{
							Phase: common.OperationSucceeded,
						},
						Sync: v1alpha1.SyncStatus{
							Status: v1alpha1.SyncStatusCodeOutOfSync,
						},
					},
				},
				"app2": {
					ObjectMeta: metav1.ObjectMeta{
						Name: "app2",
					},
					Status: v1alpha1.ApplicationStatus{
						Health: v1alpha1.HealthStatus{
							Status: health.HealthStatusHealthy,
						},
						OperationState: &v1alpha1.OperationState{
							Phase: common.OperationSucceeded,
						},
						Sync: v1alpha1.SyncStatus{
							Status: v1alpha1.SyncStatusCodeOutOfSync,
						},
					},
				},
			},
			expectedMap: map[string]bool{
				"app1": true,
				"app2": false,
			},
		},
		{
			name: "handles a lot of applications",
			appSet: v1alpha1.ApplicationSet{
				ObjectMeta: metav1.ObjectMeta{
					Name:      "name",
					Namespace: "argocd",
				},
				Spec: v1alpha1.ApplicationSetSpec{
					Strategy: &v1alpha1.ApplicationSetStrategy{
						Type:        "RollingSync",
						RollingSync: &v1alpha1.ApplicationSetRolloutStrategy{},
					},
				},
				Status: v1alpha1.ApplicationSetStatus{
					ApplicationStatus: []v1alpha1.ApplicationSetApplicationStatus{
						{
							Application: "app1",
							Status:      "Healthy",
						},
						{
							Application: "app2",
							Status:      "Healthy",
						},
						{
							Application: "app3",
							Status:      "Healthy",
						},
						{
							Application: "app4",
							Status:      "Healthy",
						},
						{
							Application: "app5",
							Status:      "Healthy",
						},
						{
							Application: "app7",
							Status:      "Healthy",
						},
					},
				},
			},
			appMap: map[string]v1alpha1.Application{
				"app1": {
					ObjectMeta: metav1.ObjectMeta{
						Name: "app1",
					},
					Status: v1alpha1.ApplicationStatus{
						Health: v1alpha1.HealthStatus{
							Status: health.HealthStatusHealthy,
						},
						OperationState: &v1alpha1.OperationState{
							Phase: common.OperationSucceeded,
						},
						Sync: v1alpha1.SyncStatus{
							Status: v1alpha1.SyncStatusCodeSynced,
						},
					},
				},
				"app2": {
					ObjectMeta: metav1.ObjectMeta{
						Name: "app2",
					},
					Status: v1alpha1.ApplicationStatus{
						Health: v1alpha1.HealthStatus{
							Status: health.HealthStatusHealthy,
						},
						OperationState: &v1alpha1.OperationState{
							Phase: common.OperationSucceeded,
						},
						Sync: v1alpha1.SyncStatus{
							Status: v1alpha1.SyncStatusCodeSynced,
						},
					},
				},
				"app3": {
					ObjectMeta: metav1.ObjectMeta{
						Name: "app3",
					},
					Status: v1alpha1.ApplicationStatus{
						Health: v1alpha1.HealthStatus{
							Status: health.HealthStatusHealthy,
						},
						OperationState: &v1alpha1.OperationState{
							Phase: common.OperationSucceeded,
						},
						Sync: v1alpha1.SyncStatus{
							Status: v1alpha1.SyncStatusCodeSynced,
						},
					},
				},
				"app5": {
					ObjectMeta: metav1.ObjectMeta{
						Name: "app5",
					},
					Status: v1alpha1.ApplicationStatus{
						Health: v1alpha1.HealthStatus{
							Status: health.HealthStatusHealthy,
						},
						OperationState: &v1alpha1.OperationState{
							Phase: common.OperationSucceeded,
						},
						Sync: v1alpha1.SyncStatus{
							Status: v1alpha1.SyncStatusCodeSynced,
						},
					},
				},
				"app6": {
					ObjectMeta: metav1.ObjectMeta{
						Name: "app6",
					},
					Status: v1alpha1.ApplicationStatus{
						Health: v1alpha1.HealthStatus{
							Status: health.HealthStatusDegraded,
						},
						OperationState: &v1alpha1.OperationState{
							Phase: common.OperationSucceeded,
						},
						Sync: v1alpha1.SyncStatus{
							Status: v1alpha1.SyncStatusCodeSynced,
						},
					},
				},
			},
			appDependencyList: [][]string{
				{"app1", "app2", "app3"},
				{"app4", "app5", "app6"},
				{"app7", "app8", "app9"},
			},
			expectedMap: map[string]bool{
				"app1": true,
				"app2": true,
				"app3": true,
				"app4": true,
				"app5": true,
				"app6": true,
				"app7": false,
				"app8": false,
				"app9": false,
			},
		},
	} {

		t.Run(cc.name, func(t *testing.T) {

			kubeclientset := kubefake.NewSimpleClientset([]runtime.Object{}...)
			argoDBMock := dbmocks.ArgoDB{}
			argoObjs := []runtime.Object{}

			r := ApplicationSetReconciler{
				Client:           client,
				Scheme:           scheme,
				Recorder:         record.NewFakeRecorder(1),
				Generators:       map[string]generators.Generator{},
				ArgoDB:           &argoDBMock,
				ArgoAppClientset: appclientset.NewSimpleClientset(argoObjs...),
				KubeClientset:    kubeclientset,
			}

			appSyncMap, err := r.buildAppSyncMap(context.TODO(), cc.appSet, cc.appDependencyList, cc.appMap)
			assert.Equal(t, err, nil, "expected no errors, but errors occured")
			assert.Equal(t, cc.expectedMap, appSyncMap, "expected appSyncMap did not match actual")
		})
	}
}

func TestUpdateApplicationSetApplicationStatus(t *testing.T) {

	scheme := runtime.NewScheme()
	err := v1alpha1.AddToScheme(scheme)
	assert.Nil(t, err)

	err = v1alpha1.AddToScheme(scheme)
	assert.Nil(t, err)

	for _, cc := range []struct {
		name              string
		appSet            v1alpha1.ApplicationSet
		apps              []v1alpha1.Application
		appStepMap        map[string]int
		expectedAppStatus []v1alpha1.ApplicationSetApplicationStatus
	}{
		{
			name: "handles a nil list of statuses and no applications",
			appSet: v1alpha1.ApplicationSet{
				ObjectMeta: metav1.ObjectMeta{
					Name:      "name",
					Namespace: "argocd",
				},
				Spec: v1alpha1.ApplicationSetSpec{
					Strategy: &v1alpha1.ApplicationSetStrategy{
						Type:        "RollingSync",
						RollingSync: &v1alpha1.ApplicationSetRolloutStrategy{},
					},
				},
			},
			apps:              []v1alpha1.Application{},
			expectedAppStatus: []v1alpha1.ApplicationSetApplicationStatus{},
		},
		{
			name: "handles a nil list of statuses with a healthy application",
			appSet: v1alpha1.ApplicationSet{
				ObjectMeta: metav1.ObjectMeta{
					Name:      "name",
					Namespace: "argocd",
				},
				Spec: v1alpha1.ApplicationSetSpec{
					Strategy: &v1alpha1.ApplicationSetStrategy{
						Type:        "RollingSync",
						RollingSync: &v1alpha1.ApplicationSetRolloutStrategy{},
					},
				},
			},
			apps: []v1alpha1.Application{
				{
					ObjectMeta: metav1.ObjectMeta{
						Name: "app1",
					},
					Status: v1alpha1.ApplicationStatus{
						Health: v1alpha1.HealthStatus{
							Status: health.HealthStatusHealthy,
						},
						OperationState: &v1alpha1.OperationState{
							Phase: common.OperationSucceeded,
						},
						Sync: v1alpha1.SyncStatus{
							Status: v1alpha1.SyncStatusCodeSynced,
						},
					},
				},
			},
			expectedAppStatus: []v1alpha1.ApplicationSetApplicationStatus{
				{
					Application: "app1",
					Message:     "Application resource is already Healthy, updating status from Waiting to Healthy.",
					Status:      "Healthy",
					Step:        "1",
				},
			},
		},
		{
			name: "handles an empty list of statuses with a healthy application",
			appSet: v1alpha1.ApplicationSet{
				ObjectMeta: metav1.ObjectMeta{
					Name:      "name",
					Namespace: "argocd",
				},
				Spec: v1alpha1.ApplicationSetSpec{
					Strategy: &v1alpha1.ApplicationSetStrategy{
						Type:        "RollingSync",
						RollingSync: &v1alpha1.ApplicationSetRolloutStrategy{},
					},
				},
				Status: v1alpha1.ApplicationSetStatus{},
			},
			apps: []v1alpha1.Application{
				{
					ObjectMeta: metav1.ObjectMeta{
						Name: "app1",
					},
					Status: v1alpha1.ApplicationStatus{
						Health: v1alpha1.HealthStatus{
							Status: health.HealthStatusHealthy,
						},
						OperationState: &v1alpha1.OperationState{
							Phase: common.OperationSucceeded,
						},
						Sync: v1alpha1.SyncStatus{
							Status: v1alpha1.SyncStatusCodeSynced,
						},
					},
				},
			},
			expectedAppStatus: []v1alpha1.ApplicationSetApplicationStatus{
				{
					Application: "app1",
					Message:     "Application resource is already Healthy, updating status from Waiting to Healthy.",
					Status:      "Healthy",
					Step:        "1",
				},
			},
		},
		{
			name: "progresses an OutOfSync RollingSync application to waiting",
			appSet: v1alpha1.ApplicationSet{
				ObjectMeta: metav1.ObjectMeta{
					Name:      "name",
					Namespace: "argocd",
				},
				Spec: v1alpha1.ApplicationSetSpec{
					Strategy: &v1alpha1.ApplicationSetStrategy{
						Type:        "RollingSync",
						RollingSync: &v1alpha1.ApplicationSetRolloutStrategy{},
					},
				},
				Status: v1alpha1.ApplicationSetStatus{
					ApplicationStatus: []v1alpha1.ApplicationSetApplicationStatus{
						{
							Application: "app1",
							Message:     "",
							Status:      "Healthy",
							Step:        "1",
						},
					},
				},
			},
			apps: []v1alpha1.Application{
				{
					ObjectMeta: metav1.ObjectMeta{
						Name: "app1",
					},
					Status: v1alpha1.ApplicationStatus{
						Sync: v1alpha1.SyncStatus{
							Status: v1alpha1.SyncStatusCodeOutOfSync,
						},
					},
				},
			},
			expectedAppStatus: []v1alpha1.ApplicationSetApplicationStatus{
				{
					Application: "app1",
					Message:     "Application has pending changes, setting status to Waiting.",
					Status:      "Waiting",
					Step:        "1",
				},
			},
		},
		{
			name: "progresses a pending progressing application to progressing",
			appSet: v1alpha1.ApplicationSet{
				ObjectMeta: metav1.ObjectMeta{
					Name:      "name",
					Namespace: "argocd",
				},
				Spec: v1alpha1.ApplicationSetSpec{
					Strategy: &v1alpha1.ApplicationSetStrategy{
						Type:        "RollingSync",
						RollingSync: &v1alpha1.ApplicationSetRolloutStrategy{},
					},
				},
				Status: v1alpha1.ApplicationSetStatus{
					ApplicationStatus: []v1alpha1.ApplicationSetApplicationStatus{
						{
							Application: "app1",
							Message:     "",
							Status:      "Pending",
							Step:        "1",
						},
					},
				},
			},
			apps: []v1alpha1.Application{
				{
					ObjectMeta: metav1.ObjectMeta{
						Name: "app1",
					},
					Status: v1alpha1.ApplicationStatus{
						Health: v1alpha1.HealthStatus{
							Status: health.HealthStatusProgressing,
						},
					},
				},
			},
			expectedAppStatus: []v1alpha1.ApplicationSetApplicationStatus{
				{
					Application: "app1",
					Message:     "Application resource became Progressing, updating status from Pending to Progressing.",
					Status:      "Progressing",
					Step:        "1",
				},
			},
		},
		{
			name: "progresses a pending syncing application to progressing",
			appSet: v1alpha1.ApplicationSet{
				ObjectMeta: metav1.ObjectMeta{
					Name:      "name",
					Namespace: "argocd",
				},
				Spec: v1alpha1.ApplicationSetSpec{
					Strategy: &v1alpha1.ApplicationSetStrategy{
						Type:        "RollingSync",
						RollingSync: &v1alpha1.ApplicationSetRolloutStrategy{},
					},
				},
				Status: v1alpha1.ApplicationSetStatus{
					ApplicationStatus: []v1alpha1.ApplicationSetApplicationStatus{
						{
							Application: "app1",
							Message:     "",
							Status:      "Pending",
							Step:        "1",
						},
					},
				},
			},
			apps: []v1alpha1.Application{
				{
					ObjectMeta: metav1.ObjectMeta{
						Name: "app1",
					},
					Status: v1alpha1.ApplicationStatus{
						Health: v1alpha1.HealthStatus{
							Status: health.HealthStatusHealthy,
						},
						OperationState: &v1alpha1.OperationState{
							Phase: common.OperationRunning,
						},
						Sync: v1alpha1.SyncStatus{
							Status: v1alpha1.SyncStatusCodeSynced,
						},
					},
				},
			},
			expectedAppStatus: []v1alpha1.ApplicationSetApplicationStatus{
				{
					Application: "app1",
					Message:     "Application resource became Progressing, updating status from Pending to Progressing.",
					Status:      "Progressing",
					Step:        "1",
				},
			},
		},
		{
			name: "progresses a progressing application to healthy",
			appSet: v1alpha1.ApplicationSet{
				ObjectMeta: metav1.ObjectMeta{
					Name:      "name",
					Namespace: "argocd",
				},
				Spec: v1alpha1.ApplicationSetSpec{
					Strategy: &v1alpha1.ApplicationSetStrategy{
						Type:        "RollingSync",
						RollingSync: &v1alpha1.ApplicationSetRolloutStrategy{},
					},
				},
				Status: v1alpha1.ApplicationSetStatus{
					ApplicationStatus: []v1alpha1.ApplicationSetApplicationStatus{
						{
							Application: "app1",
							Message:     "",
							Status:      "Progressing",
							Step:        "1",
						},
					},
				},
			},
			apps: []v1alpha1.Application{
				{
					ObjectMeta: metav1.ObjectMeta{
						Name: "app1",
					},
					Status: v1alpha1.ApplicationStatus{
						Health: v1alpha1.HealthStatus{
							Status: health.HealthStatusHealthy,
						},
						OperationState: &v1alpha1.OperationState{
							Phase: common.OperationSucceeded,
						},
						Sync: v1alpha1.SyncStatus{
							Status: v1alpha1.SyncStatusCodeSynced,
						},
					},
				},
			},
			expectedAppStatus: []v1alpha1.ApplicationSetApplicationStatus{
				{
					Application: "app1",
					Message:     "Application resource became Healthy, updating status from Progressing to Healthy.",
					Status:      "Healthy",
					Step:        "1",
				},
			},
		},
		{
			name: "progresses a waiting healthy application to healthy",
			appSet: v1alpha1.ApplicationSet{
				ObjectMeta: metav1.ObjectMeta{
					Name:      "name",
					Namespace: "argocd",
				},
				Spec: v1alpha1.ApplicationSetSpec{
					Strategy: &v1alpha1.ApplicationSetStrategy{
						Type:        "RollingSync",
						RollingSync: &v1alpha1.ApplicationSetRolloutStrategy{},
					},
				},
				Status: v1alpha1.ApplicationSetStatus{
					ApplicationStatus: []v1alpha1.ApplicationSetApplicationStatus{
						{
							Application: "app1",
							Message:     "",
							Status:      "Waiting",
							Step:        "1",
						},
					},
				},
			},
			apps: []v1alpha1.Application{
				{
					ObjectMeta: metav1.ObjectMeta{
						Name: "app1",
					},
					Status: v1alpha1.ApplicationStatus{
						Health: v1alpha1.HealthStatus{
							Status: health.HealthStatusHealthy,
						},
						OperationState: &v1alpha1.OperationState{
							Phase: common.OperationSucceeded,
						},
						Sync: v1alpha1.SyncStatus{
							Status: v1alpha1.SyncStatusCodeSynced,
						},
					},
				},
			},
			expectedAppStatus: []v1alpha1.ApplicationSetApplicationStatus{
				{
					Application: "app1",
					Message:     "Application resource is already Healthy, updating status from Waiting to Healthy.",
					Status:      "Healthy",
					Step:        "1",
				},
			},
		},
		{
			name: "progresses a new outofsync application in a later step to waiting",
			appSet: v1alpha1.ApplicationSet{
				ObjectMeta: metav1.ObjectMeta{
					Name:      "name",
					Namespace: "argocd",
				},
				Spec: v1alpha1.ApplicationSetSpec{
					Strategy: &v1alpha1.ApplicationSetStrategy{
						Type:        "RollingSync",
						RollingSync: &v1alpha1.ApplicationSetRolloutStrategy{},
					},
				},
			},
			apps: []v1alpha1.Application{
				{
					ObjectMeta: metav1.ObjectMeta{
						Name: "app1",
					},
					Status: v1alpha1.ApplicationStatus{
						Health: v1alpha1.HealthStatus{
							Status: health.HealthStatusHealthy,
						},
						OperationState: &v1alpha1.OperationState{
							Phase: common.OperationSucceeded,
						},
						Sync: v1alpha1.SyncStatus{
							Status: v1alpha1.SyncStatusCodeOutOfSync,
						},
					},
				},
			},
			appStepMap: map[string]int{
				"app1": 1,
				"app2": 0,
			},
			expectedAppStatus: []v1alpha1.ApplicationSetApplicationStatus{
				{
					Application: "app1",
					Message:     "No Application status found, defaulting status to Waiting.",
					Status:      "Waiting",
					Step:        "2",
				},
			},
		},
		{
			name: "progresses a pending application with a successful sync to progressing",
			appSet: v1alpha1.ApplicationSet{
				ObjectMeta: metav1.ObjectMeta{
					Name:      "name",
					Namespace: "argocd",
				},
				Spec: v1alpha1.ApplicationSetSpec{
					Strategy: &v1alpha1.ApplicationSetStrategy{
						Type:        "RollingSync",
						RollingSync: &v1alpha1.ApplicationSetRolloutStrategy{},
					},
				},
				Status: v1alpha1.ApplicationSetStatus{
					ApplicationStatus: []v1alpha1.ApplicationSetApplicationStatus{
						{
							Application: "app1",
							LastTransitionTime: &metav1.Time{
								Time: time.Now().Add(time.Duration(-1) * time.Minute),
							},
							Message: "",
							Status:  "Pending",
							Step:    "1",
						},
					},
				},
			},
			apps: []v1alpha1.Application{
				{
					ObjectMeta: metav1.ObjectMeta{
						Name: "app1",
					},
					Status: v1alpha1.ApplicationStatus{
						Health: v1alpha1.HealthStatus{
							Status: health.HealthStatusDegraded,
						},
						OperationState: &v1alpha1.OperationState{
							Phase: common.OperationSucceeded,
							StartedAt: metav1.Time{
								Time: time.Now(),
							},
						},
						Sync: v1alpha1.SyncStatus{
							Status: v1alpha1.SyncStatusCodeSynced,
						},
					},
				},
			},
			expectedAppStatus: []v1alpha1.ApplicationSetApplicationStatus{
				{
					Application: "app1",
					Message:     "Application resource completed a sync successfully, updating status from Pending to Progressing.",
					Status:      "Progressing",
					Step:        "1",
				},
			},
		},
		{
			name: "progresses a pending application with a successful sync <1s ago to progressing",
			appSet: v1alpha1.ApplicationSet{
				ObjectMeta: metav1.ObjectMeta{
					Name:      "name",
					Namespace: "argocd",
				},
				Spec: v1alpha1.ApplicationSetSpec{
					Strategy: &v1alpha1.ApplicationSetStrategy{
						Type:        "RollingSync",
						RollingSync: &v1alpha1.ApplicationSetRolloutStrategy{},
					},
				},
				Status: v1alpha1.ApplicationSetStatus{
					ApplicationStatus: []v1alpha1.ApplicationSetApplicationStatus{
						{
							Application: "app1",
							LastTransitionTime: &metav1.Time{
								Time: time.Now(),
							},
							Message: "",
							Status:  "Pending",
							Step:    "1",
						},
					},
				},
			},
			apps: []v1alpha1.Application{
				{
					ObjectMeta: metav1.ObjectMeta{
						Name: "app1",
					},
					Status: v1alpha1.ApplicationStatus{
						Health: v1alpha1.HealthStatus{
							Status: health.HealthStatusDegraded,
						},
						OperationState: &v1alpha1.OperationState{
							Phase: common.OperationSucceeded,
							StartedAt: metav1.Time{
								Time: time.Now().Add(time.Duration(-1) * time.Second),
							},
						},
						Sync: v1alpha1.SyncStatus{
							Status: v1alpha1.SyncStatusCodeSynced,
						},
					},
				},
			},
			expectedAppStatus: []v1alpha1.ApplicationSetApplicationStatus{
				{
					Application: "app1",
					Message:     "Application resource completed a sync successfully, updating status from Pending to Progressing.",
					Status:      "Progressing",
					Step:        "1",
				},
			},
		},
		{
			name: "does not progresses a pending application with an old successful sync to progressing",
			appSet: v1alpha1.ApplicationSet{
				ObjectMeta: metav1.ObjectMeta{
					Name:      "name",
					Namespace: "argocd",
				},
				Spec: v1alpha1.ApplicationSetSpec{
					Strategy: &v1alpha1.ApplicationSetStrategy{
						Type:        "RollingSync",
						RollingSync: &v1alpha1.ApplicationSetRolloutStrategy{},
					},
				},
				Status: v1alpha1.ApplicationSetStatus{
					ApplicationStatus: []v1alpha1.ApplicationSetApplicationStatus{
						{
							Application: "app1",
							LastTransitionTime: &metav1.Time{
								Time: time.Now(),
							},
							Message: "Application moved to Pending status, watching for the Application resource to start Progressing.",
							Status:  "Pending",
							Step:    "1",
						},
					},
				},
			},
			apps: []v1alpha1.Application{
				{
					ObjectMeta: metav1.ObjectMeta{
						Name: "app1",
					},
					Status: v1alpha1.ApplicationStatus{
						Health: v1alpha1.HealthStatus{
							Status: health.HealthStatusDegraded,
						},
						OperationState: &v1alpha1.OperationState{
							Phase: common.OperationSucceeded,
							StartedAt: metav1.Time{
								Time: time.Now().Add(time.Duration(-11) * time.Second),
							},
						},
						Sync: v1alpha1.SyncStatus{
							Status: v1alpha1.SyncStatusCodeSynced,
						},
					},
				},
			},
			expectedAppStatus: []v1alpha1.ApplicationSetApplicationStatus{
				{
					Application: "app1",
					Message:     "Application moved to Pending status, watching for the Application resource to start Progressing.",
					Status:      "Pending",
					Step:        "1",
				},
			},
		},
		{
			name: "removes the appStatus for applications that no longer exist",
			appSet: v1alpha1.ApplicationSet{
				ObjectMeta: metav1.ObjectMeta{
					Name:      "name",
					Namespace: "argocd",
				},
				Spec: v1alpha1.ApplicationSetSpec{
					Strategy: &v1alpha1.ApplicationSetStrategy{
						Type:        "RollingSync",
						RollingSync: &v1alpha1.ApplicationSetRolloutStrategy{},
					},
				},
				Status: v1alpha1.ApplicationSetStatus{
					ApplicationStatus: []v1alpha1.ApplicationSetApplicationStatus{
						{
							Application: "app1",
							Message:     "Application has pending changes, setting status to Waiting.",
							Status:      "Waiting",
							Step:        "1",
						},
						{
							Application: "app2",
							Message:     "Application has pending changes, setting status to Waiting.",
							Status:      "Waiting",
							Step:        "1",
						},
					},
				},
			},
			apps: []v1alpha1.Application{
				{
					ObjectMeta: metav1.ObjectMeta{
						Name: "app1",
					},
					Status: v1alpha1.ApplicationStatus{
						Health: v1alpha1.HealthStatus{
							Status: health.HealthStatusHealthy,
						},
						OperationState: &v1alpha1.OperationState{
							Phase: common.OperationSucceeded,
						},
						Sync: v1alpha1.SyncStatus{
							Status: v1alpha1.SyncStatusCodeSynced,
						},
					},
				},
			},
			expectedAppStatus: []v1alpha1.ApplicationSetApplicationStatus{
				{
					Application: "app1",
					Message:     "Application resource is already Healthy, updating status from Waiting to Healthy.",
					Status:      "Healthy",
					Step:        "1",
				},
			},
		},
	} {

		t.Run(cc.name, func(t *testing.T) {

			kubeclientset := kubefake.NewSimpleClientset([]runtime.Object{}...)
			argoDBMock := dbmocks.ArgoDB{}
			argoObjs := []runtime.Object{}

			client := fake.NewClientBuilder().WithScheme(scheme).WithObjects(&cc.appSet).Build()

			r := ApplicationSetReconciler{
				Client:           client,
				Scheme:           scheme,
				Recorder:         record.NewFakeRecorder(1),
				Generators:       map[string]generators.Generator{},
				ArgoDB:           &argoDBMock,
				ArgoAppClientset: appclientset.NewSimpleClientset(argoObjs...),
				KubeClientset:    kubeclientset,
			}

			appStatuses, err := r.updateApplicationSetApplicationStatus(context.TODO(), &cc.appSet, cc.apps, cc.appStepMap)

			// opt out of testing the LastTransitionTime is accurate
			for i := range appStatuses {
				appStatuses[i].LastTransitionTime = nil
			}

			assert.Equal(t, err, nil, "expected no errors, but errors occured")
			assert.Equal(t, cc.expectedAppStatus, appStatuses, "expected appStatuses did not match actual")
		})
	}
}

func TestUpdateApplicationSetApplicationStatusProgress(t *testing.T) {

	scheme := runtime.NewScheme()
	err := v1alpha1.AddToScheme(scheme)
	assert.Nil(t, err)

	err = v1alpha1.AddToScheme(scheme)
	assert.Nil(t, err)

	for _, cc := range []struct {
		name              string
		appSet            v1alpha1.ApplicationSet
		appSyncMap        map[string]bool
		appStepMap        map[string]int
		appMap            map[string]v1alpha1.Application
		expectedAppStatus []v1alpha1.ApplicationSetApplicationStatus
	}{
		{
			name: "handles an empty appSync and appStepMap",
			appSet: v1alpha1.ApplicationSet{
				ObjectMeta: metav1.ObjectMeta{
					Name:      "name",
					Namespace: "argocd",
				},
				Spec: v1alpha1.ApplicationSetSpec{
					Strategy: &v1alpha1.ApplicationSetStrategy{
						Type: "RollingSync",
						RollingSync: &v1alpha1.ApplicationSetRolloutStrategy{
							Steps: []v1alpha1.ApplicationSetRolloutStep{
								{
									MatchExpressions: []v1alpha1.ApplicationMatchExpression{},
								},
								{
									MatchExpressions: []v1alpha1.ApplicationMatchExpression{},
								},
							},
						},
					},
				},
				Status: v1alpha1.ApplicationSetStatus{
					ApplicationStatus: []v1alpha1.ApplicationSetApplicationStatus{},
				},
			},
			appSyncMap:        map[string]bool{},
			appStepMap:        map[string]int{},
			expectedAppStatus: []v1alpha1.ApplicationSetApplicationStatus{},
		},
		{
			name: "handles an empty strategy",
			appSet: v1alpha1.ApplicationSet{
				ObjectMeta: metav1.ObjectMeta{
					Name:      "name",
					Namespace: "argocd",
				},
				Spec: v1alpha1.ApplicationSetSpec{},
				Status: v1alpha1.ApplicationSetStatus{
					ApplicationStatus: []v1alpha1.ApplicationSetApplicationStatus{},
				},
			},
			appSyncMap:        map[string]bool{},
			appStepMap:        map[string]int{},
			expectedAppStatus: []v1alpha1.ApplicationSetApplicationStatus{},
		},
		{
			name: "handles an empty applicationset strategy",
			appSet: v1alpha1.ApplicationSet{
				ObjectMeta: metav1.ObjectMeta{
					Name:      "name",
					Namespace: "argocd",
				},
				Spec: v1alpha1.ApplicationSetSpec{
					Strategy: &v1alpha1.ApplicationSetStrategy{},
				},
				Status: v1alpha1.ApplicationSetStatus{
					ApplicationStatus: []v1alpha1.ApplicationSetApplicationStatus{},
				},
			},
			appSyncMap:        map[string]bool{},
			appStepMap:        map[string]int{},
			expectedAppStatus: []v1alpha1.ApplicationSetApplicationStatus{},
		},
		{
			name: "handles an appSyncMap with no existing statuses",
			appSet: v1alpha1.ApplicationSet{
				ObjectMeta: metav1.ObjectMeta{
					Name:      "name",
					Namespace: "argocd",
				},
				Status: v1alpha1.ApplicationSetStatus{
					ApplicationStatus: []v1alpha1.ApplicationSetApplicationStatus{},
				},
			},
			appSyncMap: map[string]bool{
				"app1": true,
				"app2": false,
			},
			appStepMap: map[string]int{
				"app1": 0,
				"app2": 1,
			},
			expectedAppStatus: []v1alpha1.ApplicationSetApplicationStatus{},
		},
		{
			name: "handles updating a RollingSync status from Waiting to Pending",
			appSet: v1alpha1.ApplicationSet{
				ObjectMeta: metav1.ObjectMeta{
					Name:      "name",
					Namespace: "argocd",
				},
				Spec: v1alpha1.ApplicationSetSpec{
					Strategy: &v1alpha1.ApplicationSetStrategy{
						Type: "RollingSync",
						RollingSync: &v1alpha1.ApplicationSetRolloutStrategy{
							Steps: []v1alpha1.ApplicationSetRolloutStep{
								{
									MatchExpressions: []v1alpha1.ApplicationMatchExpression{},
								},
								{
									MatchExpressions: []v1alpha1.ApplicationMatchExpression{},
								},
							},
						},
					},
				},
				Status: v1alpha1.ApplicationSetStatus{
					ApplicationStatus: []v1alpha1.ApplicationSetApplicationStatus{
						{
							Application: "app1",
							Message:     "Application is out of date with the current AppSet generation, setting status to Waiting.",
							Status:      "Waiting",
						},
					},
				},
			},
			appSyncMap: map[string]bool{
				"app1": true,
			},
			appStepMap: map[string]int{
				"app1": 0,
			},
			expectedAppStatus: []v1alpha1.ApplicationSetApplicationStatus{
				{
					Application:        "app1",
					LastTransitionTime: nil,
					Message:            "Application moved to Pending status, watching for the Application resource to start Progressing.",
					Status:             "Pending",
					Step:               "1",
				},
			},
		},
		{
			name: "does not update a RollingSync status if appSyncMap is false",
			appSet: v1alpha1.ApplicationSet{
				ObjectMeta: metav1.ObjectMeta{
					Name:      "name",
					Namespace: "argocd",
				},
				Spec: v1alpha1.ApplicationSetSpec{
					Strategy: &v1alpha1.ApplicationSetStrategy{
						Type: "RollingSync",
						RollingSync: &v1alpha1.ApplicationSetRolloutStrategy{
							Steps: []v1alpha1.ApplicationSetRolloutStep{
								{
									MatchExpressions: []v1alpha1.ApplicationMatchExpression{},
								},
								{
									MatchExpressions: []v1alpha1.ApplicationMatchExpression{},
								},
							},
						},
					},
				},
				Status: v1alpha1.ApplicationSetStatus{
					ApplicationStatus: []v1alpha1.ApplicationSetApplicationStatus{
						{
							Application: "app1",
							Message:     "Application is out of date with the current AppSet generation, setting status to Waiting.",
							Status:      "Waiting",
							Step:        "1",
						},
					},
				},
			},
			appSyncMap: map[string]bool{
				"app1": false,
			},
			appStepMap: map[string]int{
				"app1": 0,
			},
			expectedAppStatus: []v1alpha1.ApplicationSetApplicationStatus{
				{
					Application:        "app1",
					LastTransitionTime: nil,
					Message:            "Application is out of date with the current AppSet generation, setting status to Waiting.",
					Status:             "Waiting",
					Step:               "1",
				},
			},
		},
		{
			name: "does not update a status if status is not pending",
			appSet: v1alpha1.ApplicationSet{
				ObjectMeta: metav1.ObjectMeta{
					Name:      "name",
					Namespace: "argocd",
				},
				Spec: v1alpha1.ApplicationSetSpec{
					Strategy: &v1alpha1.ApplicationSetStrategy{
						Type: "RollingSync",
						RollingSync: &v1alpha1.ApplicationSetRolloutStrategy{
							Steps: []v1alpha1.ApplicationSetRolloutStep{
								{
									MatchExpressions: []v1alpha1.ApplicationMatchExpression{},
								},
								{
									MatchExpressions: []v1alpha1.ApplicationMatchExpression{},
								},
							},
						},
					},
				},
				Status: v1alpha1.ApplicationSetStatus{
					ApplicationStatus: []v1alpha1.ApplicationSetApplicationStatus{
						{
							Application: "app1",
							Message:     "Application Pending status timed out while waiting to become Progressing, reset status to Healthy.",
							Status:      "Healthy",
							Step:        "1",
						},
					},
				},
			},
			appSyncMap: map[string]bool{
				"app1": true,
			},
			appStepMap: map[string]int{
				"app1": 0,
			},
			expectedAppStatus: []v1alpha1.ApplicationSetApplicationStatus{
				{
					Application:        "app1",
					LastTransitionTime: nil,
					Message:            "Application Pending status timed out while waiting to become Progressing, reset status to Healthy.",
					Status:             "Healthy",
					Step:               "1",
				},
			},
		},
		{
			name: "does not update a status if maxUpdate has already been reached with RollingSync",
			appSet: v1alpha1.ApplicationSet{
				ObjectMeta: metav1.ObjectMeta{
					Name:      "name",
					Namespace: "argocd",
				},
				Spec: v1alpha1.ApplicationSetSpec{
					Strategy: &v1alpha1.ApplicationSetStrategy{
						Type: "RollingSync",
						RollingSync: &v1alpha1.ApplicationSetRolloutStrategy{
							Steps: []v1alpha1.ApplicationSetRolloutStep{
								{
									MatchExpressions: []v1alpha1.ApplicationMatchExpression{},
									MaxUpdate: &intstr.IntOrString{
										Type:   intstr.Int,
										IntVal: 3,
									},
								},
								{
									MatchExpressions: []v1alpha1.ApplicationMatchExpression{},
								},
							},
						},
					},
				},
				Status: v1alpha1.ApplicationSetStatus{
					ApplicationStatus: []v1alpha1.ApplicationSetApplicationStatus{
						{
							Application: "app1",
							Message:     "Application resource became Progressing, updating status from Pending to Progressing.",
							Status:      "Progressing",
							Step:        "1",
						},
						{
							Application: "app2",
							Message:     "Application is out of date with the current AppSet generation, setting status to Waiting.",
							Status:      "Waiting",
							Step:        "1",
						},
						{
							Application: "app3",
							Message:     "Application is out of date with the current AppSet generation, setting status to Waiting.",
							Status:      "Waiting",
							Step:        "1",
						},
						{
							Application: "app4",
							Message:     "Application moved to Pending status, watching for the Application resource to start Progressing.",
							Status:      "Pending",
							Step:        "1",
						},
					},
				},
			},
			appSyncMap: map[string]bool{
				"app1": true,
				"app2": true,
				"app3": true,
				"app4": true,
			},
			appStepMap: map[string]int{
				"app1": 0,
				"app2": 0,
				"app3": 0,
				"app4": 0,
			},
			appMap: map[string]v1alpha1.Application{
				"app1": {
					ObjectMeta: metav1.ObjectMeta{
						Name: "app1",
					},
					Status: v1alpha1.ApplicationStatus{
						Sync: v1alpha1.SyncStatus{
							Status: v1alpha1.SyncStatusCodeOutOfSync,
						},
					},
				},
				"app2": {
					ObjectMeta: metav1.ObjectMeta{
						Name: "app2",
					},
					Status: v1alpha1.ApplicationStatus{
						Sync: v1alpha1.SyncStatus{
							Status: v1alpha1.SyncStatusCodeOutOfSync,
						},
					},
				},
				"app3": {
					ObjectMeta: metav1.ObjectMeta{
						Name: "app3",
					},
					Status: v1alpha1.ApplicationStatus{
						Sync: v1alpha1.SyncStatus{
							Status: v1alpha1.SyncStatusCodeOutOfSync,
						},
					},
				},
				"app4": {
					ObjectMeta: metav1.ObjectMeta{
						Name: "app4",
					},
					Status: v1alpha1.ApplicationStatus{
						Sync: v1alpha1.SyncStatus{
							Status: v1alpha1.SyncStatusCodeOutOfSync,
						},
					},
				},
			},
			expectedAppStatus: []v1alpha1.ApplicationSetApplicationStatus{
				{
					Application:        "app1",
					LastTransitionTime: nil,
					Message:            "Application resource became Progressing, updating status from Pending to Progressing.",
					Status:             "Progressing",
					Step:               "1",
				},
				{
					Application:        "app2",
					LastTransitionTime: nil,
					Message:            "Application moved to Pending status, watching for the Application resource to start Progressing.",
					Status:             "Pending",
					Step:               "1",
				},
				{
					Application:        "app3",
					LastTransitionTime: nil,
					Message:            "Application is out of date with the current AppSet generation, setting status to Waiting.",
					Status:             "Waiting",
					Step:               "1",
				},
				{
					Application:        "app4",
					LastTransitionTime: nil,
					Message:            "Application moved to Pending status, watching for the Application resource to start Progressing.",
					Status:             "Pending",
					Step:               "1",
				},
			},
		},
		{
			name: "rounds down for maxUpdate set to percentage string",
			appSet: v1alpha1.ApplicationSet{
				ObjectMeta: metav1.ObjectMeta{
					Name:      "name",
					Namespace: "argocd",
				},
				Spec: v1alpha1.ApplicationSetSpec{
					Strategy: &v1alpha1.ApplicationSetStrategy{
						Type: "RollingSync",
						RollingSync: &v1alpha1.ApplicationSetRolloutStrategy{
							Steps: []v1alpha1.ApplicationSetRolloutStep{
								{
									MatchExpressions: []v1alpha1.ApplicationMatchExpression{},
									MaxUpdate: &intstr.IntOrString{
										Type:   intstr.String,
										StrVal: "50%",
									},
								},
								{
									MatchExpressions: []v1alpha1.ApplicationMatchExpression{},
								},
							},
						},
					},
				},
				Status: v1alpha1.ApplicationSetStatus{
					ApplicationStatus: []v1alpha1.ApplicationSetApplicationStatus{
						{
							Application: "app1",
							Message:     "Application is out of date with the current AppSet generation, setting status to Waiting.",
							Status:      "Waiting",
							Step:        "1",
						},
						{
							Application: "app2",
							Message:     "Application is out of date with the current AppSet generation, setting status to Waiting.",
							Status:      "Waiting",
							Step:        "1",
						},
						{
							Application: "app3",
							Message:     "Application is out of date with the current AppSet generation, setting status to Waiting.",
							Status:      "Waiting",
							Step:        "1",
						},
					},
				},
			},
			appSyncMap: map[string]bool{
				"app1": true,
				"app2": true,
				"app3": true,
			},
			appStepMap: map[string]int{
				"app1": 0,
				"app2": 0,
				"app3": 0,
			},
			expectedAppStatus: []v1alpha1.ApplicationSetApplicationStatus{
				{
					Application:        "app1",
					LastTransitionTime: nil,
					Message:            "Application moved to Pending status, watching for the Application resource to start Progressing.",
					Status:             "Pending",
					Step:               "1",
				},
				{
					Application:        "app2",
					LastTransitionTime: nil,
					Message:            "Application is out of date with the current AppSet generation, setting status to Waiting.",
					Status:             "Waiting",
					Step:               "1",
				},
				{
					Application:        "app3",
					LastTransitionTime: nil,
					Message:            "Application is out of date with the current AppSet generation, setting status to Waiting.",
					Status:             "Waiting",
					Step:               "1",
				},
			},
		},
		{
			name: "does not update any applications with maxUpdate set to 0",
			appSet: v1alpha1.ApplicationSet{
				ObjectMeta: metav1.ObjectMeta{
					Name:      "name",
					Namespace: "argocd",
				},
				Spec: v1alpha1.ApplicationSetSpec{
					Strategy: &v1alpha1.ApplicationSetStrategy{
						Type: "RollingSync",
						RollingSync: &v1alpha1.ApplicationSetRolloutStrategy{
							Steps: []v1alpha1.ApplicationSetRolloutStep{
								{
									MatchExpressions: []v1alpha1.ApplicationMatchExpression{},
									MaxUpdate: &intstr.IntOrString{
										Type:   intstr.Int,
										IntVal: 0,
									},
								},
								{
									MatchExpressions: []v1alpha1.ApplicationMatchExpression{},
								},
							},
						},
					},
				},
				Status: v1alpha1.ApplicationSetStatus{
					ApplicationStatus: []v1alpha1.ApplicationSetApplicationStatus{
						{
							Application: "app1",
							Message:     "Application is out of date with the current AppSet generation, setting status to Waiting.",
							Status:      "Waiting",
							Step:        "1",
						},
						{
							Application: "app2",
							Message:     "Application is out of date with the current AppSet generation, setting status to Waiting.",
							Status:      "Waiting",
							Step:        "1",
						},
						{
							Application: "app3",
							Message:     "Application is out of date with the current AppSet generation, setting status to Waiting.",
							Status:      "Waiting",
							Step:        "1",
						},
					},
				},
			},
			appSyncMap: map[string]bool{
				"app1": true,
				"app2": true,
				"app3": true,
			},
			appStepMap: map[string]int{
				"app1": 0,
				"app2": 0,
				"app3": 0,
			},
			expectedAppStatus: []v1alpha1.ApplicationSetApplicationStatus{
				{
					Application:        "app1",
					LastTransitionTime: nil,
					Message:            "Application is out of date with the current AppSet generation, setting status to Waiting.",
					Status:             "Waiting",
					Step:               "1",
				},
				{
					Application:        "app2",
					LastTransitionTime: nil,
					Message:            "Application is out of date with the current AppSet generation, setting status to Waiting.",
					Status:             "Waiting",
					Step:               "1",
				},
				{
					Application:        "app3",
					LastTransitionTime: nil,
					Message:            "Application is out of date with the current AppSet generation, setting status to Waiting.",
					Status:             "Waiting",
					Step:               "1",
				},
			},
		},
		{
			name: "updates all applications with maxUpdate set to 100%",
			appSet: v1alpha1.ApplicationSet{
				ObjectMeta: metav1.ObjectMeta{
					Name:      "name",
					Namespace: "argocd",
				},
				Spec: v1alpha1.ApplicationSetSpec{
					Strategy: &v1alpha1.ApplicationSetStrategy{
						Type: "RollingSync",
						RollingSync: &v1alpha1.ApplicationSetRolloutStrategy{
							Steps: []v1alpha1.ApplicationSetRolloutStep{
								{
									MatchExpressions: []v1alpha1.ApplicationMatchExpression{},
									MaxUpdate: &intstr.IntOrString{
										Type:   intstr.String,
										StrVal: "100%",
									},
								},
								{
									MatchExpressions: []v1alpha1.ApplicationMatchExpression{},
								},
							},
						},
					},
				},
				Status: v1alpha1.ApplicationSetStatus{
					ApplicationStatus: []v1alpha1.ApplicationSetApplicationStatus{
						{
							Application: "app1",
							Message:     "Application is out of date with the current AppSet generation, setting status to Waiting.",
							Status:      "Waiting",
							Step:        "1",
						},
						{
							Application: "app2",
							Message:     "Application is out of date with the current AppSet generation, setting status to Waiting.",
							Status:      "Waiting",
							Step:        "1",
						},
						{
							Application: "app3",
							Message:     "Application is out of date with the current AppSet generation, setting status to Waiting.",
							Status:      "Waiting",
							Step:        "1",
						},
					},
				},
			},
			appSyncMap: map[string]bool{
				"app1": true,
				"app2": true,
				"app3": true,
			},
			appStepMap: map[string]int{
				"app1": 0,
				"app2": 0,
				"app3": 0,
			},
			expectedAppStatus: []v1alpha1.ApplicationSetApplicationStatus{
				{
					Application:        "app1",
					LastTransitionTime: nil,
					Message:            "Application moved to Pending status, watching for the Application resource to start Progressing.",
					Status:             "Pending",
					Step:               "1",
				},
				{
					Application:        "app2",
					LastTransitionTime: nil,
					Message:            "Application moved to Pending status, watching for the Application resource to start Progressing.",
					Status:             "Pending",
					Step:               "1",
				},
				{
					Application:        "app3",
					LastTransitionTime: nil,
					Message:            "Application moved to Pending status, watching for the Application resource to start Progressing.",
					Status:             "Pending",
					Step:               "1",
				},
			},
		},
		{
			name: "updates at least 1 application with maxUpdate >0%",
			appSet: v1alpha1.ApplicationSet{
				ObjectMeta: metav1.ObjectMeta{
					Name:      "name",
					Namespace: "argocd",
				},
				Spec: v1alpha1.ApplicationSetSpec{
					Strategy: &v1alpha1.ApplicationSetStrategy{
						Type: "RollingSync",
						RollingSync: &v1alpha1.ApplicationSetRolloutStrategy{
							Steps: []v1alpha1.ApplicationSetRolloutStep{
								{
									MatchExpressions: []v1alpha1.ApplicationMatchExpression{},
									MaxUpdate: &intstr.IntOrString{
										Type:   intstr.String,
										StrVal: "1%",
									},
								},
								{
									MatchExpressions: []v1alpha1.ApplicationMatchExpression{},
								},
							},
						},
					},
				},
				Status: v1alpha1.ApplicationSetStatus{
					ApplicationStatus: []v1alpha1.ApplicationSetApplicationStatus{
						{
							Application: "app1",
							Message:     "Application is out of date with the current AppSet generation, setting status to Waiting.",
							Status:      "Waiting",
							Step:        "1",
						},
						{
							Application: "app2",
							Message:     "Application is out of date with the current AppSet generation, setting status to Waiting.",
							Status:      "Waiting",
							Step:        "1",
						},
						{
							Application: "app3",
							Message:     "Application is out of date with the current AppSet generation, setting status to Waiting.",
							Status:      "Waiting",
							Step:        "1",
						},
					},
				},
			},
			appSyncMap: map[string]bool{
				"app1": true,
				"app2": true,
				"app3": true,
			},
			appStepMap: map[string]int{
				"app1": 0,
				"app2": 0,
				"app3": 0,
			},
			expectedAppStatus: []v1alpha1.ApplicationSetApplicationStatus{
				{
					Application:        "app1",
					LastTransitionTime: nil,
					Message:            "Application moved to Pending status, watching for the Application resource to start Progressing.",
					Status:             "Pending",
					Step:               "1",
				},
				{
					Application:        "app2",
					LastTransitionTime: nil,
					Message:            "Application is out of date with the current AppSet generation, setting status to Waiting.",
					Status:             "Waiting",
					Step:               "1",
				},
				{
					Application:        "app3",
					LastTransitionTime: nil,
					Message:            "Application is out of date with the current AppSet generation, setting status to Waiting.",
					Status:             "Waiting",
					Step:               "1",
				},
			},
		},
	} {

		t.Run(cc.name, func(t *testing.T) {

			kubeclientset := kubefake.NewSimpleClientset([]runtime.Object{}...)
			argoDBMock := dbmocks.ArgoDB{}
			argoObjs := []runtime.Object{}

			client := fake.NewClientBuilder().WithScheme(scheme).WithObjects(&cc.appSet).Build()

			r := ApplicationSetReconciler{
				Client:           client,
				Scheme:           scheme,
				Recorder:         record.NewFakeRecorder(1),
				Generators:       map[string]generators.Generator{},
				ArgoDB:           &argoDBMock,
				ArgoAppClientset: appclientset.NewSimpleClientset(argoObjs...),
				KubeClientset:    kubeclientset,
			}

			appStatuses, err := r.updateApplicationSetApplicationStatusProgress(context.TODO(), &cc.appSet, cc.appSyncMap, cc.appStepMap, cc.appMap)

			// opt out of testing the LastTransitionTime is accurate
			for i := range appStatuses {
				appStatuses[i].LastTransitionTime = nil
			}

			assert.Equal(t, err, nil, "expected no errors, but errors occured")
			assert.Equal(t, cc.expectedAppStatus, appStatuses, "expected appStatuses did not match actual")
		})
	}
}

func TestOwnsHandler(t *testing.T) {
	// progressive syncs do not affect create, delete, or generic
	ownsHandler := getOwnsHandlerPredicates(true)
	assert.False(t, ownsHandler.CreateFunc(event.CreateEvent{}))
	assert.True(t, ownsHandler.DeleteFunc(event.DeleteEvent{}))
	assert.True(t, ownsHandler.GenericFunc(event.GenericEvent{}))
	ownsHandler = getOwnsHandlerPredicates(false)
	assert.False(t, ownsHandler.CreateFunc(event.CreateEvent{}))
	assert.True(t, ownsHandler.DeleteFunc(event.DeleteEvent{}))
	assert.True(t, ownsHandler.GenericFunc(event.GenericEvent{}))

	now := metav1.Now()
	type args struct {
		e                      event.UpdateEvent
		enableProgressiveSyncs bool
	}
	tests := []struct {
		name string
		args args
		want bool
	}{
		{name: "SameApplicationReconciledAtDiff", args: args{e: event.UpdateEvent{
			ObjectOld: &v1alpha1.Application{Status: v1alpha1.ApplicationStatus{ReconciledAt: &now}},
			ObjectNew: &v1alpha1.Application{Status: v1alpha1.ApplicationStatus{ReconciledAt: &now}},
		}}, want: false},
		{name: "SameApplicationResourceVersionDiff", args: args{e: event.UpdateEvent{
			ObjectOld: &v1alpha1.Application{ObjectMeta: metav1.ObjectMeta{
				ResourceVersion: "foo",
			}},
			ObjectNew: &v1alpha1.Application{ObjectMeta: metav1.ObjectMeta{
				ResourceVersion: "bar",
			}},
		}}, want: false},
		{name: "ApplicationHealthStatusDiff", args: args{e: event.UpdateEvent{
			ObjectOld: &v1alpha1.Application{Status: v1alpha1.ApplicationStatus{
				Health: v1alpha1.HealthStatus{
					Status: "Unknown",
				},
			}},
			ObjectNew: &v1alpha1.Application{Status: v1alpha1.ApplicationStatus{
				Health: v1alpha1.HealthStatus{
					Status: "Healthy",
				},
			}},
		},
			enableProgressiveSyncs: true,
		}, want: true},
		{name: "ApplicationSyncStatusDiff", args: args{e: event.UpdateEvent{
			ObjectOld: &v1alpha1.Application{Status: v1alpha1.ApplicationStatus{
				Sync: v1alpha1.SyncStatus{
					Status: "OutOfSync",
				},
			}},
			ObjectNew: &v1alpha1.Application{Status: v1alpha1.ApplicationStatus{
				Sync: v1alpha1.SyncStatus{
					Status: "Synced",
				},
			}},
		},
			enableProgressiveSyncs: true,
		}, want: true},
		{name: "ApplicationOperationStateDiff", args: args{e: event.UpdateEvent{
			ObjectOld: &v1alpha1.Application{Status: v1alpha1.ApplicationStatus{
				OperationState: &v1alpha1.OperationState{
					Phase: "foo",
				},
			}},
			ObjectNew: &v1alpha1.Application{Status: v1alpha1.ApplicationStatus{
				OperationState: &v1alpha1.OperationState{
					Phase: "bar",
				},
			}},
		},
			enableProgressiveSyncs: true,
		}, want: true},
		{name: "ApplicationOperationStartedAtDiff", args: args{e: event.UpdateEvent{
			ObjectOld: &v1alpha1.Application{Status: v1alpha1.ApplicationStatus{
				OperationState: &v1alpha1.OperationState{
					StartedAt: now,
				},
			}},
			ObjectNew: &v1alpha1.Application{Status: v1alpha1.ApplicationStatus{
				OperationState: &v1alpha1.OperationState{
					StartedAt: metav1.NewTime(now.Add(time.Minute * 1)),
				},
			}},
		},
			enableProgressiveSyncs: true,
		}, want: true},
		{name: "SameApplicationGeneration", args: args{e: event.UpdateEvent{
			ObjectOld: &v1alpha1.Application{ObjectMeta: metav1.ObjectMeta{
				Generation: 1,
			}},
			ObjectNew: &v1alpha1.Application{ObjectMeta: metav1.ObjectMeta{
				Generation: 2,
			}},
		}}, want: false},
		{name: "DifferentApplicationSpec", args: args{e: event.UpdateEvent{
			ObjectOld: &v1alpha1.Application{Spec: v1alpha1.ApplicationSpec{Project: "default"}},
			ObjectNew: &v1alpha1.Application{Spec: v1alpha1.ApplicationSpec{Project: "not-default"}},
		}}, want: true},
		{name: "DifferentApplicationLabels", args: args{e: event.UpdateEvent{
			ObjectOld: &v1alpha1.Application{ObjectMeta: metav1.ObjectMeta{Labels: map[string]string{"foo": "bar"}}},
			ObjectNew: &v1alpha1.Application{ObjectMeta: metav1.ObjectMeta{Labels: map[string]string{"bar": "foo"}}},
		}}, want: true},
		{name: "DifferentApplicationAnnotations", args: args{e: event.UpdateEvent{
			ObjectOld: &v1alpha1.Application{ObjectMeta: metav1.ObjectMeta{Annotations: map[string]string{"foo": "bar"}}},
			ObjectNew: &v1alpha1.Application{ObjectMeta: metav1.ObjectMeta{Annotations: map[string]string{"bar": "foo"}}},
		}}, want: true},
		{name: "DifferentApplicationFinalizers", args: args{e: event.UpdateEvent{
			ObjectOld: &v1alpha1.Application{ObjectMeta: metav1.ObjectMeta{Finalizers: []string{"argo"}}},
			ObjectNew: &v1alpha1.Application{ObjectMeta: metav1.ObjectMeta{Finalizers: []string{"none"}}},
		}}, want: true},
		{name: "NotAnAppOld", args: args{e: event.UpdateEvent{
			ObjectOld: &v1alpha1.AppProject{},
			ObjectNew: &v1alpha1.Application{ObjectMeta: metav1.ObjectMeta{Labels: map[string]string{"bar": "foo"}}},
		}}, want: false},
		{name: "NotAnAppNew", args: args{e: event.UpdateEvent{
			ObjectOld: &v1alpha1.Application{ObjectMeta: metav1.ObjectMeta{Labels: map[string]string{"foo": "bar"}}},
			ObjectNew: &v1alpha1.AppProject{},
		}}, want: false},
	}
	for _, tt := range tests {
		t.Run(tt.name, func(t *testing.T) {
			ownsHandler = getOwnsHandlerPredicates(tt.args.enableProgressiveSyncs)
			assert.Equalf(t, tt.want, ownsHandler.UpdateFunc(tt.args.e), "UpdateFunc(%v)", tt.args.e)
		})
	}
}<|MERGE_RESOLUTION|>--- conflicted
+++ resolved
@@ -1435,19 +1435,7 @@
 				},
 			},
 		},
-<<<<<<< HEAD
-	} {
-		initObjs := []crtclient.Object{&c.appSet}
-		for _, a := range c.existsApps {
-			err = controllerutil.SetControllerReference(&c.appSet, &a, scheme)
-			assert.Nil(t, err)
-			initObjs = append(initObjs, &a)
-		}
-
-		client := fake.NewClientBuilder().WithScheme(scheme).WithObjects(initObjs...).WithIndex(&v1alpha1.Application{}, ".metadata.controller", appControllerIndexer).Build()
-=======
 	}
->>>>>>> ab9fc971
 
 	for _, c := range testCases {
 		t.Run(c.name, func(t *testing.T) {
@@ -1458,7 +1446,7 @@
 				initObjs = append(initObjs, &a)
 			}
 
-			client := fake.NewClientBuilder().WithScheme(scheme).WithObjects(initObjs...).Build()
+		client := fake.NewClientBuilder().WithScheme(scheme).WithObjects(initObjs...).WithIndex(&v1alpha1.Application{}, ".metadata.controller", appControllerIndexer).Build()
 
 			r := ApplicationSetReconciler{
 				Client:   client,
